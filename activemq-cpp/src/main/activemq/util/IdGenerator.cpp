--- conflicted
+++ resolved
@@ -22,13 +22,7 @@
 #include <decaf/lang/Thread.h>
 #include <decaf/net/InetAddress.h>
 #include <decaf/net/ServerSocket.h>
-<<<<<<< HEAD
-#include <decaf/util/concurrent/Mutex.h>
-
-#include <decaf/lang/exceptions/RuntimeException.h>
-=======
 #include <decaf/internal/net/Network.h>
->>>>>>> aa5061d7
 
 #include <apr_strings.h>
 
@@ -36,47 +30,30 @@
 using namespace activemq::util;
 using namespace decaf;
 using namespace decaf::lang;
-using namespace decaf::lang::exceptions;
 using namespace decaf::net;
 using namespace decaf::util;
 using namespace decaf::util::concurrent;
 using namespace decaf::internal::net;
 
 ////////////////////////////////////////////////////////////////////////////////
-IdGeneratorKernel* IdGenerator::kernel = NULL;
+IdGenerator::StaticData::StaticData() : UNIQUE_STUB(), instanceCount(0), hostname() {
 
-////////////////////////////////////////////////////////////////////////////////
-namespace activemq {
-namespace util {
+    std::string stub = "";
 
-    class IdGeneratorKernel {
-    public:
+    try {
+        hostname = InetAddress::getLocalHost().getHostName();
+        ServerSocket ss( 0 );
+        stub = "-" + Long::toString( ss.getLocalPort() ) + "-" +
+                     Long::toString( System::currentTimeMillis() ) + "-";
+        Thread::sleep( 100 );
+        ss.close();
+    } catch( Exception& ioe ) {
+        hostname = "localhost";
+        stub = "-1-" + Long::toString( System::currentTimeMillis() ) + "-";
+    }
 
-        std::string UNIQUE_STUB;
-        int instanceCount;
-        std::string hostname;
-        mutable decaf::util::concurrent::Mutex mutex;
-
-        IdGeneratorKernel() : UNIQUE_STUB(), instanceCount(0), hostname(), mutex() {
-
-            std::string stub = "";
-
-            try {
-                hostname = InetAddress::getLocalHost().getHostName();
-                ServerSocket ss( 0 );
-                stub = "-" + Long::toString( ss.getLocalPort() ) + "-" +
-                             Long::toString( System::currentTimeMillis() ) + "-";
-                Thread::sleep( 100 );
-                ss.close();
-            } catch( Exception& ioe ) {
-                hostname = "localhost";
-                stub = "-1-" + Long::toString( System::currentTimeMillis() ) + "-";
-            }
-
-            UNIQUE_STUB = stub;
-        }
-    };
-}}
+    UNIQUE_STUB = stub;
+}
 
 ////////////////////////////////////////////////////////////////////////////////
 IdGenerator::IdGenerator() : prefix(), seed(), sequence(0) {
@@ -95,21 +72,17 @@
 
     std::string result;
 
-    if( IdGenerator::kernel == NULL ) {
-        throw RuntimeException( __FILE__, __LINE__, "Library is not initialized." );
-    }
+    StaticData& statics = IdGenerator::getClassStaticData();
 
-    synchronized( &( IdGenerator::kernel->mutex ) ) {
+    synchronized( &statics.mutex ) {
 
         if( seed.empty() ) {
 
             if( prefix.empty() ) {
-                this->seed = std::string( "ID:" ) + IdGenerator::kernel->hostname +
-                             IdGenerator::kernel->UNIQUE_STUB +
-                             Long::toString( IdGenerator::kernel->instanceCount++ ) + ":";
+                this->seed = std::string( "ID:" ) + statics.hostname +
+                             statics.UNIQUE_STUB + Long::toString( statics.instanceCount++ ) + ":";
             } else {
-                this->seed = prefix + IdGenerator::kernel->UNIQUE_STUB +
-                             Long::toString( IdGenerator::kernel->instanceCount++ ) + ":";
+                this->seed = prefix + statics.UNIQUE_STUB + Long::toString( statics.instanceCount++ ) + ":";
             }
         }
 
@@ -172,15 +145,6 @@
 }
 
 ////////////////////////////////////////////////////////////////////////////////
-<<<<<<< HEAD
-void IdGenerator::initialize() {
-    IdGenerator::kernel = new IdGeneratorKernel();
-}
-
-////////////////////////////////////////////////////////////////////////////////
-void IdGenerator::shutdown() {
-    delete IdGenerator::kernel;
-=======
 IdGenerator::StaticData& IdGenerator::getClassStaticData() {
 
     Network* netRuntime = Network::getNetworkRuntime();
@@ -189,5 +153,4 @@
         static IdGenerator::StaticData statics;
         return statics;
     }
->>>>>>> aa5061d7
 }