/*
 * Licensed to the Apache Software Foundation (ASF) under one or more
 * contributor license agreements.  See the NOTICE file distributed with
 * this work for additional information regarding copyright ownership.
 * The ASF licenses this file to You under the Apache License, Version 2.0
 * (the "License"); you may not use this file except in compliance with
 * the License.  You may obtain a copy of the License at
 *
 *     http://www.apache.org/licenses/LICENSE-2.0
 *
 * Unless required by applicable law or agreed to in writing, software
 * distributed under the License is distributed on an "AS IS" BASIS,
 * WITHOUT WARRANTIES OR CONDITIONS OF ANY KIND, either express or implied.
 * See the License for the specific language governing permissions and
 * limitations under the License.
 */

#include "ActiveMQConnection.h"

#include <cms/Session.h>

#include <activemq/core/ActiveMQSession.h>
#include <activemq/core/ActiveMQProducer.h>
#include <activemq/core/ActiveMQConstants.h>
#include <activemq/core/policies/DefaultPrefetchPolicy.h>
#include <activemq/core/policies/DefaultRedeliveryPolicy.h>
#include <activemq/exceptions/ActiveMQException.h>
#include <activemq/exceptions/BrokerException.h>
#include <activemq/exceptions/ConnectionFailedException.h>
#include <activemq/util/CMSExceptionSupport.h>
#include <activemq/util/IdGenerator.h>
#include <activemq/transport/failover/FailoverTransport.h>

#include <decaf/lang/Math.h>
#include <decaf/lang/Boolean.h>
#include <decaf/lang/Integer.h>
#include <decaf/util/Iterator.h>
#include <decaf/util/UUID.h>
#include <decaf/util/concurrent/Mutex.h>
#include <decaf/util/concurrent/TimeUnit.h>
#include <decaf/util/concurrent/CountDownLatch.h>

#include <activemq/commands/Command.h>
#include <activemq/commands/ActiveMQMessage.h>
#include <activemq/commands/BrokerInfo.h>
#include <activemq/commands/BrokerError.h>
#include <activemq/commands/ConnectionId.h>
#include <activemq/commands/DestinationInfo.h>
#include <activemq/commands/ExceptionResponse.h>
#include <activemq/commands/KeepAliveInfo.h>
#include <activemq/commands/Message.h>
#include <activemq/commands/MessagePull.h>
#include <activemq/commands/MessageAck.h>
#include <activemq/commands/MessageDispatch.h>
#include <activemq/commands/ProducerAck.h>
#include <activemq/commands/ProducerInfo.h>
#include <activemq/commands/RemoveInfo.h>
#include <activemq/commands/ShutdownInfo.h>
#include <activemq/commands/SessionInfo.h>
#include <activemq/commands/WireFormatInfo.h>
#include <activemq/commands/RemoveSubscriptionInfo.h>

using namespace std;
using namespace cms;
using namespace activemq;
using namespace activemq::core;
using namespace activemq::core::policies;
using namespace activemq::commands;
using namespace activemq::exceptions;
using namespace activemq::transport;
using namespace activemq::transport::failover;
using namespace decaf;
using namespace decaf::io;
using namespace decaf::util;
using namespace decaf::util::concurrent;
using namespace decaf::lang;
using namespace decaf::lang::exceptions;

////////////////////////////////////////////////////////////////////////////////
namespace activemq{
namespace core{

    class ConnectionConfig {
    private:

        ConnectionConfig( const ConnectionConfig& );
        ConnectionConfig& operator= ( const ConnectionConfig& );

    public:

        typedef decaf::util::StlMap< Pointer<commands::ConsumerId>,
                                     Dispatcher*,
                                     commands::ConsumerId::COMPARATOR > DispatcherMap;

        typedef decaf::util::StlMap< Pointer<commands::ProducerId>,
                                     ActiveMQProducer*,
                                     commands::ProducerId::COMPARATOR > ProducerMap;

    public:

        static util::IdGenerator CONNECTION_ID_GENERATOR;

        Pointer<decaf::util::Properties> properties;
        Pointer<transport::Transport> transport;
        Pointer<util::IdGenerator> clientIdGenerator;

        util::LongSequenceGenerator sessionIds;
        util::LongSequenceGenerator tempDestinationIds;
        util::LongSequenceGenerator localTransactionIds;

        std::string brokerURL;

        bool clientIDSet;
        bool isConnectionInfoSentToBroker;
        bool userSpecifiedClientID;

        decaf::util::concurrent::Mutex ensureConnectionInfoSentMutex;
        decaf::util::concurrent::Mutex mutex;

        bool dispatchAsync;
        bool alwaysSyncSend;
        bool useAsyncSend;
        bool messagePrioritySupported;
        bool useCompression;
        int compressionLevel;
        unsigned int sendTimeout;
        unsigned int closeTimeout;
        unsigned int producerWindowSize;

        std::auto_ptr<PrefetchPolicy> defaultPrefetchPolicy;
        std::auto_ptr<RedeliveryPolicy> defaultRedeliveryPolicy;

        cms::ExceptionListener* exceptionListener;

        Pointer<commands::ConnectionInfo> connectionInfo;
        Pointer<commands::BrokerInfo> brokerInfo;
        Pointer<commands::WireFormatInfo> brokerWireFormatInfo;
        Pointer<CountDownLatch> transportInterruptionProcessingComplete;
        Pointer<CountDownLatch> brokerInfoReceived;

        Pointer<Exception> firstFailureError;

        DispatcherMap dispatchers;
        ProducerMap activeProducers;

        decaf::util::concurrent::CopyOnWriteArrayList<ActiveMQSession*> activeSessions;
        decaf::util::concurrent::CopyOnWriteArrayList<transport::TransportListener*> transportListeners;

        ConnectionConfig() : properties(),
                             transport(),
                             clientIdGenerator(),
                             sessionIds(),
                             tempDestinationIds(),
                             localTransactionIds(),
                             brokerURL(""),
                             clientIDSet( false ),
                             isConnectionInfoSentToBroker( false ),
                             userSpecifiedClientID( false ),
                             ensureConnectionInfoSentMutex(),
                             mutex(),
                             dispatchAsync( true ),
                             alwaysSyncSend( false ),
                             useAsyncSend( false ),
                             messagePrioritySupported( true ),
                             useCompression( false ),
                             compressionLevel( -1 ),
                             sendTimeout( 0 ),
                             closeTimeout( 15000 ),
                             producerWindowSize( 0 ),
                             defaultPrefetchPolicy( NULL ),
                             defaultRedeliveryPolicy( NULL ),
                             exceptionListener( NULL ),
                             connectionInfo(),
                             brokerInfo(),
                             brokerWireFormatInfo(),
                             transportInterruptionProcessingComplete(),
                             brokerInfoReceived(),
                             firstFailureError(),
                             dispatchers(),
                             activeProducers(),
                             activeSessions(),
                             transportListeners() {

            this->defaultPrefetchPolicy.reset( new DefaultPrefetchPolicy() );
            this->defaultRedeliveryPolicy.reset( new DefaultRedeliveryPolicy() );
            this->clientIdGenerator.reset(new util::IdGenerator );
            this->connectionInfo.reset( new ConnectionInfo() );
            this->brokerInfoReceived.reset( new CountDownLatch(1) );

            // Generate a connectionId
            decaf::lang::Pointer<ConnectionId> connectionId( new ConnectionId() );
            connectionId->setValue( CONNECTION_ID_GENERATOR.generateId() );
            this->connectionInfo->setConnectionId( connectionId );
        }

        void waitForBrokerInfo() {
            this->brokerInfoReceived->await();
        }
    };

    // Static init.
    util::IdGenerator ConnectionConfig::CONNECTION_ID_GENERATOR;
}}

////////////////////////////////////////////////////////////////////////////////
ActiveMQConnection::ActiveMQConnection( const Pointer<transport::Transport>& transport,
                                        const Pointer<decaf::util::Properties>& properties ) :
    config( NULL ),
    connectionMetaData( new ActiveMQConnectionMetaData() ),
    started(false),
    closed(false),
    closing(false),
    transportFailed(false) {

    Pointer<ConnectionConfig> configuration( new ConnectionConfig );

    // Register for messages and exceptions from the connector.
    transport->setTransportListener( this );

    // Set the initial state of the ConnectionInfo
    configuration->connectionInfo->setManageable( false );
    configuration->connectionInfo->setFaultTolerant( transport->isFaultTolerant() );

    // Store of the transport and properties, the Connection now owns them.
    configuration->properties = properties;
    configuration->transport = transport;

    this->config = configuration.release();
}

////////////////////////////////////////////////////////////////////////////////
ActiveMQConnection::~ActiveMQConnection() throw() {
    try {

        try{
            this->close();
        } catch(...) {}

        // This must happen even if exceptions occur in the Close attempt.
        delete this->config;
    }
    AMQ_CATCH_NOTHROW( ActiveMQException )
    AMQ_CATCHALL_NOTHROW( )
}

////////////////////////////////////////////////////////////////////////////////
void ActiveMQConnection::addDispatcher(
    const decaf::lang::Pointer<ConsumerId>& consumer, Dispatcher* dispatcher ) {

    try{
        // Add the consumer to the map.
        synchronized( &this->config->dispatchers ) {
            this->config->dispatchers.put( consumer, dispatcher );
        }
    }
    AMQ_CATCH_ALL_THROW_CMSEXCEPTION()
}

////////////////////////////////////////////////////////////////////////////////
void ActiveMQConnection::removeDispatcher( const decaf::lang::Pointer<ConsumerId>& consumer ) {

    try{
        // Remove the consumer from the map.
        synchronized( &this->config->dispatchers ) {
            this->config->dispatchers.remove( consumer );
        }
    }
    AMQ_CATCH_ALL_THROW_CMSEXCEPTION()
}

////////////////////////////////////////////////////////////////////////////////
cms::Session* ActiveMQConnection::createSession() {
    try {
        return createSession( Session::AUTO_ACKNOWLEDGE );
    }
    AMQ_CATCH_ALL_THROW_CMSEXCEPTION()
}

////////////////////////////////////////////////////////////////////////////////
cms::Session* ActiveMQConnection::createSession( cms::Session::AcknowledgeMode ackMode ) {

    try {

        checkClosedOrFailed();
        ensureConnectionInfoSent();

        // Create the session instance.
        ActiveMQSession* session = new ActiveMQSession(
            this, getNextSessionId(), ackMode, *this->config->properties );

        return session;
    }
    AMQ_CATCH_ALL_THROW_CMSEXCEPTION()
}

////////////////////////////////////////////////////////////////////////////////
Pointer<SessionId> ActiveMQConnection::getNextSessionId() {

    decaf::lang::Pointer<SessionId> sessionId( new SessionId() );
    sessionId->setConnectionId( this->config->connectionInfo->getConnectionId()->getValue() );
    sessionId->setValue( this->config->sessionIds.getNextSequenceId() );

    return sessionId;
}

////////////////////////////////////////////////////////////////////////////////
void ActiveMQConnection::addSession( ActiveMQSession* session ) {

    try {

        // Remove this session from the set of active sessions.
        this->config->activeSessions.add( session );
    }
    AMQ_CATCH_ALL_THROW_CMSEXCEPTION()
}

////////////////////////////////////////////////////////////////////////////////
void ActiveMQConnection::removeSession( ActiveMQSession* session ) {

    try {

        // Remove this session from the set of active sessions.
        this->config->activeSessions.remove( session );
    }
    AMQ_CATCH_ALL_THROW_CMSEXCEPTION()
}

////////////////////////////////////////////////////////////////////////////////
void ActiveMQConnection::addProducer( ActiveMQProducer* producer ) {

    try {

        // Add this producer from the set of active consumer.
        synchronized( &this->config->activeProducers ) {
            this->config->activeProducers.put( producer->getProducerInfo()->getProducerId(), producer );
        }
    }
    AMQ_CATCH_ALL_THROW_CMSEXCEPTION()
}

////////////////////////////////////////////////////////////////////////////////
void ActiveMQConnection::removeProducer( const decaf::lang::Pointer<ProducerId>& producerId ) {

    try {

        // Remove this producer from the set of active consumer.
        synchronized( &this->config->activeProducers ) {
            this->config->activeProducers.remove( producerId );
        }
    }
    AMQ_CATCH_ALL_THROW_CMSEXCEPTION()
}

////////////////////////////////////////////////////////////////////////////////
std::string ActiveMQConnection::getClientID() const {

    if( this->isClosed() ) {
        return "";
    }

    return this->config->connectionInfo->getClientId();
}

////////////////////////////////////////////////////////////////////////////////
void ActiveMQConnection::setClientID( const std::string& clientID ) {

    if( this->closed.get() ) {
        throw cms::IllegalStateException( "Connection is already closed", NULL );
    }

    if( this->config->clientIDSet ) {
        throw cms::IllegalStateException( "Client ID is already set", NULL );
    }

    if( this->config->isConnectionInfoSentToBroker ) {
        throw cms::IllegalStateException( "Cannot set client Id on a Connection already in use.", NULL );
    }

    if( clientID.empty() ) {
        throw cms::InvalidClientIdException( "Client ID cannot be an empty string", NULL );
    }

    this->config->connectionInfo->setClientId( clientID );
    this->config->userSpecifiedClientID = true;
    ensureConnectionInfoSent();
}

////////////////////////////////////////////////////////////////////////////////
void ActiveMQConnection::setDefaultClientId( const std::string& clientId ) {
    this->setClientID( clientId );
    this->config->userSpecifiedClientID = true;
}

////////////////////////////////////////////////////////////////////////////////
void ActiveMQConnection::close() {

    try {

        if( this->isClosed() ) {
            return;
        }

        // If we are running lets stop first.
        if( !this->transportFailed.get() ) {
            this->stop();
        }

        // Indicates we are on the way out to suppress any exceptions getting
        // passed on from the transport as it goes down.
        this->closing.set( true );

        // Get the complete list of active sessions.
        std::auto_ptr< Iterator<ActiveMQSession*> > iter( this->config->activeSessions.iterator() );

        long long lastDeliveredSequenceId = 0;

        // Dispose of all the Session resources we know are still open.
        while( iter->hasNext() ) {
            ActiveMQSession* session = iter->next();
            try{
                session->dispose();

                lastDeliveredSequenceId =
                    Math::max( lastDeliveredSequenceId, session->getLastDeliveredSequenceId() );
            } catch( cms::CMSException& ex ){
                /* Absorb */
            }
        }

        // Now inform the Broker we are shutting down.
        this->disconnect( lastDeliveredSequenceId );

        // Once current deliveries are done this stops the delivery
        // of any new messages.
        this->started.set( false );
        this->closed.set( true );
    }
    AMQ_CATCH_ALL_THROW_CMSEXCEPTION()
}

////////////////////////////////////////////////////////////////////////////////
void ActiveMQConnection::cleanup() {

    try{

        // Get the complete list of active sessions.
        std::auto_ptr< Iterator<ActiveMQSession*> > iter( this->config->activeSessions.iterator() );

        // Dispose of all the Session resources we know are still open.
        while( iter->hasNext() ) {
            ActiveMQSession* session = iter->next();
            try{
                session->dispose();
            } catch( cms::CMSException& ex ){
                /* Absorb */
            }
        }

        if( this->config->isConnectionInfoSentToBroker ) {
            if( !transportFailed.get() && !closing.get() ) {
                this->syncRequest( this->config->connectionInfo->createRemoveCommand() );
            }
            this->config->isConnectionInfoSentToBroker = false;
        }

        if( this->config->userSpecifiedClientID ) {
            this->config->connectionInfo->setClientId("");
            this->config->userSpecifiedClientID = false;
        }

        this->config->clientIDSet = false;
        this->started.set( false );
    }
    AMQ_CATCH_ALL_THROW_CMSEXCEPTION()
}

////////////////////////////////////////////////////////////////////////////////
void ActiveMQConnection::start() {

    try{

        checkClosedOrFailed();
        ensureConnectionInfoSent();

        // This starts or restarts the delivery of all incoming messages
        // messages delivered while this connection is stopped are dropped
        // and not acknowledged.
        if( this->started.compareAndSet( false, true ) ) {

            // Start all the sessions.
            std::auto_ptr< Iterator<ActiveMQSession*> > iter( this->config->activeSessions.iterator() );
            while( iter->hasNext() ) {
                iter->next()->start();
            }
        }
    }
    AMQ_CATCH_ALL_THROW_CMSEXCEPTION()
}

////////////////////////////////////////////////////////////////////////////////
void ActiveMQConnection::stop() {

    try {

        checkClosedOrFailed();

        // Once current deliveries are done this stops the delivery of any
        // new messages.
        if( this->started.compareAndSet( true, false ) ) {
            synchronized( &this->config->activeSessions ) {
                std::auto_ptr< Iterator<ActiveMQSession*> > iter( this->config->activeSessions.iterator() );

                while( iter->hasNext() ){
                    iter->next()->stop();
                }
            }
        }
    }
    AMQ_CATCH_ALL_THROW_CMSEXCEPTION()
}

////////////////////////////////////////////////////////////////////////////////
void ActiveMQConnection::disconnect( long long lastDeliveredSequenceId ) {

    try{

        // Clear the listener, we don't care about async errors at this point.
        this->config->transport->setTransportListener( NULL );

<<<<<<< HEAD
        if( this->config->isConnectionInfoSentToBroker ) {
=======
        // Remove our ConnectionId from the Broker
        Pointer<RemoveInfo> command( this->config->connectionInfo->createRemoveCommand() );
        command->setLastDeliveredSequenceId( lastDeliveredSequenceId );
        this->syncRequest( command, this->getCloseTimeout() );
>>>>>>> aa5061d7

            // Remove our ConnectionId from the Broker
            Pointer<RemoveInfo> command( this->config->connectionInfo->createRemoveCommand() );
            command->setLastDeliveredSequenceId( lastDeliveredSequenceId );
            this->syncRequest( command, this->config->closeTimeout );

            // Send the disconnect command to the broker.
            Pointer<ShutdownInfo> shutdown( new ShutdownInfo() );
            oneway( shutdown );
        }

        // Allow the Support class to shutdown its resources, including the Transport.
        bool hasException = false;
        exceptions::ActiveMQException e;

        if( this->config->transport != NULL ){

            try{
                this->config->transport->close();
            }catch( exceptions::ActiveMQException& ex ){
                if( !hasException ){
                    hasException = true;
                    ex.setMark(__FILE__, __LINE__ );
                    e = ex;
                }
            }

            try{
                this->config->transport.reset( NULL );
            }catch( exceptions::ActiveMQException& ex ){
                if( !hasException ){
                    hasException = true;
                    ex.setMark(__FILE__, __LINE__ );
                    e = ex;
                }
            }
        }

        // If we encountered an exception - throw the first one we encountered.
        // This will preserve the stack trace for logging purposes.
        if( hasException ){
            throw e;
        }
    }
    AMQ_CATCH_RETHROW( ActiveMQException )
    AMQ_CATCH_EXCEPTION_CONVERT( Exception, ActiveMQException )
    AMQ_CATCHALL_THROW( ActiveMQException )
}

////////////////////////////////////////////////////////////////////////////////
void ActiveMQConnection::sendPullRequest( const ConsumerInfo* consumer, long long timeout ) {

    try {

         if( consumer->getPrefetchSize() == 0 ) {

             Pointer<MessagePull> messagePull( new MessagePull() );
             messagePull->setConsumerId( consumer->getConsumerId() );
             messagePull->setDestination( consumer->getDestination() );
             messagePull->setTimeout( timeout );

             this->oneway( messagePull );
         }
    }
    AMQ_CATCH_RETHROW( ActiveMQException )
    AMQ_CATCH_EXCEPTION_CONVERT( Exception, ActiveMQException )
    AMQ_CATCHALL_THROW( ActiveMQException )
}

////////////////////////////////////////////////////////////////////////////////
void ActiveMQConnection::destroyDestination( const ActiveMQDestination* destination ) {

    try{

        if( destination == NULL ) {
            throw NullPointerException(
                __FILE__, __LINE__, "Destination passed was NULL" );
        }

        checkClosedOrFailed();
        ensureConnectionInfoSent();

        Pointer<DestinationInfo> command( new DestinationInfo() );

        command->setConnectionId( this->config->connectionInfo->getConnectionId() );
        command->setOperationType( ActiveMQConstants::DESTINATION_REMOVE_OPERATION );
        command->setDestination( Pointer<ActiveMQDestination>( destination->cloneDataStructure() ) );

        // Send the message to the broker.
        syncRequest( command );
    }
    AMQ_CATCH_RETHROW( NullPointerException )
    AMQ_CATCH_RETHROW( decaf::lang::exceptions::IllegalStateException )
    AMQ_CATCH_RETHROW( ActiveMQException )
    AMQ_CATCH_EXCEPTION_CONVERT( Exception, ActiveMQException )
    AMQ_CATCHALL_THROW( ActiveMQException )
}

////////////////////////////////////////////////////////////////////////////////
void ActiveMQConnection::destroyDestination( const cms::Destination* destination ) {

    try{

        if( destination == NULL ) {
            throw NullPointerException(
                __FILE__, __LINE__, "Destination passed was NULL" );
        }

        checkClosedOrFailed();
        ensureConnectionInfoSent();

        const ActiveMQDestination* amqDestination =
            dynamic_cast<const ActiveMQDestination*>( destination );

        this->destroyDestination( amqDestination );
    }
    AMQ_CATCH_RETHROW( NullPointerException )
    AMQ_CATCH_RETHROW( decaf::lang::exceptions::IllegalStateException )
    AMQ_CATCH_RETHROW( ActiveMQException )
    AMQ_CATCH_EXCEPTION_CONVERT( Exception, ActiveMQException )
    AMQ_CATCHALL_THROW( ActiveMQException )
}

////////////////////////////////////////////////////////////////////////////////
void ActiveMQConnection::onCommand( const Pointer<Command>& command ) {

    try{

        if( command->isMessageDispatch() ) {

            Pointer<MessageDispatch> dispatch = command.dynamicCast<MessageDispatch>();

            // Check first to see if we are recovering.
            waitForTransportInterruptionProcessingToComplete();

            // Look up the dispatcher.
            Dispatcher* dispatcher = NULL;
            synchronized( &this->config->dispatchers ) {

                dispatcher = this->config->dispatchers.get( dispatch->getConsumerId() );

                // If we have no registered dispatcher, the consumer was probably
                // just closed.
                if( dispatcher != NULL ) {

                    Pointer<commands::Message> message = dispatch->getMessage();

                    // Message == NULL to signal the end of a Queue Browse.
                    if( message != NULL ) {
                        message->setReadOnlyBody( true );
                        message->setReadOnlyProperties( true );
                        message->setRedeliveryCounter( dispatch->getRedeliveryCounter() );
                    }

                    dispatcher->dispatch( dispatch );
                }
            }

        } else if( command->isProducerAck() ) {

            ProducerAck* producerAck = dynamic_cast<ProducerAck*>( command.get() );

            // Get the consumer info object for this consumer.
            ActiveMQProducer* producer = NULL;
            synchronized( &this->config->activeProducers ) {
                producer = this->config->activeProducers.get( producerAck->getProducerId() );
                if( producer != NULL ){
                    producer->onProducerAck( *producerAck );
                }
            }

        } else if( command->isWireFormatInfo() ) {
            this->config->brokerWireFormatInfo =
                command.dynamicCast<WireFormatInfo>();
        } else if( command->isBrokerInfo() ) {
            this->config->brokerInfo =
                command.dynamicCast<BrokerInfo>();
            this->config->brokerInfoReceived->countDown();
        } else if( command->isShutdownInfo() ) {

            try {
                if( !this->isClosed() ) {
                    fire( ActiveMQException(
                        __FILE__, __LINE__,
                        "ActiveMQConnection::onCommand - "
                        "Broker closed this connection."));
                }
            } catch( ... ) { /* do nothing */ }

        } else {
            //LOGDECAF_WARN( logger, "Received an unknown command" );
        }

        Pointer< Iterator<TransportListener*> > iter( this->config->transportListeners.iterator() );

        while( iter->hasNext() ) {
            try{
                iter->next()->onCommand( command );
            } catch(...) {}
        }
    }
    AMQ_CATCH_RETHROW( ActiveMQException )
    AMQ_CATCH_EXCEPTION_CONVERT( Exception, ActiveMQException )
    AMQ_CATCHALL_THROW( ActiveMQException )
}

////////////////////////////////////////////////////////////////////////////////
void ActiveMQConnection::onException( const decaf::lang::Exception& ex ) {

    try {

        // We're disconnected - the asynchronous error is expected.
        if( this->isClosed() || this->closing.get() ) {
            return;
        }

        onAsyncException(ex);

        // TODO This part should be done in a separate Thread.

        // Mark this Connection as having a Failed transport.
        this->transportFailed.set( true );
        if( this->config->firstFailureError == NULL ) {
            this->config->firstFailureError.reset( ex.clone() );
        }

        this->config->brokerInfoReceived->countDown();

        // TODO - Until this fires in another thread we can't dipose of
        //        the transport here since it could result in this method
        //        being called again recursively.
        try{
            // this->config->transport->stop();
        } catch(...) {
        }

        // Clean up the Connection resources.
        cleanup();

        Pointer< Iterator<TransportListener*> > iter( this->config->transportListeners.iterator() );

        while( iter->hasNext() ) {
            try{
                iter->next()->onException( ex );
            } catch(...) {}
        }
    }
    AMQ_CATCH_RETHROW( ActiveMQException )
    AMQ_CATCHALL_THROW( ActiveMQException )
}

////////////////////////////////////////////////////////////////////////////////
void ActiveMQConnection::onAsyncException( const decaf::lang::Exception& ex ) {

    if( !this->isClosed() || !this->closing.get() ) {

        if( this->config->exceptionListener != NULL ) {

            // Inform the user of the error.
            // TODO - This should be run by another Thread, i.e. Executor
            fire( exceptions::ActiveMQException( ex ) );
        }
    }
}

////////////////////////////////////////////////////////////////////////////////
void ActiveMQConnection::transportInterrupted() {

    this->config->transportInterruptionProcessingComplete.reset(
        new CountDownLatch( (int)this->config->dispatchers.size() ) );

    std::auto_ptr< Iterator<ActiveMQSession*> > sessions( this->config->activeSessions.iterator() );

    while( sessions->hasNext() ) {
        sessions->next()->clearMessagesInProgress();
    }

    Pointer< Iterator<TransportListener*> > listeners( this->config->transportListeners.iterator() );

    while( listeners->hasNext() ) {
        try{
            listeners->next()->transportInterrupted();
        } catch(...) {}
    }
}

////////////////////////////////////////////////////////////////////////////////
void ActiveMQConnection::transportResumed() {

    Pointer< Iterator<TransportListener*> > iter( this->config->transportListeners.iterator() );

    while( iter->hasNext() ) {
        try{
            iter->next()->transportResumed();
        } catch(...) {}
    }
}

////////////////////////////////////////////////////////////////////////////////
void ActiveMQConnection::oneway( Pointer<Command> command ) {

    try {
        checkClosedOrFailed();
        this->config->transport->oneway( command );
    }
    AMQ_CATCH_EXCEPTION_CONVERT( IOException, ActiveMQException )
    AMQ_CATCH_EXCEPTION_CONVERT( decaf::lang::exceptions::UnsupportedOperationException, ActiveMQException )
    AMQ_CATCH_EXCEPTION_CONVERT( Exception, ActiveMQException )
    AMQ_CATCHALL_THROW( ActiveMQException )
}

////////////////////////////////////////////////////////////////////////////////
Pointer<Response> ActiveMQConnection::syncRequest( Pointer<Command> command, unsigned int timeout ) {

    try {

        checkClosedOrFailed();

        Pointer<Response> response;

        if( timeout == 0 ) {
            response = this->config->transport->request( command );
        } else {
            response = this->config->transport->request( command, timeout );
        }

        commands::ExceptionResponse* exceptionResponse =
            dynamic_cast<ExceptionResponse*>( response.get() );

        if( exceptionResponse != NULL ) {

            // Create an exception to hold the error information.
            BrokerException exception( __FILE__, __LINE__, exceptionResponse->getException().get() );

            // Throw the exception.
            throw exception;
        }

        return response;
    }
    AMQ_CATCH_RETHROW( ActiveMQException )
    AMQ_CATCH_EXCEPTION_CONVERT( IOException, ActiveMQException )
    AMQ_CATCH_EXCEPTION_CONVERT( decaf::lang::exceptions::UnsupportedOperationException, ActiveMQException )
    AMQ_CATCH_EXCEPTION_CONVERT( Exception, ActiveMQException )
    AMQ_CATCHALL_THROW( ActiveMQException )
}

////////////////////////////////////////////////////////////////////////////////
void ActiveMQConnection::checkClosed() const {
    if( this->isClosed() ) {
        throw ActiveMQException(
            __FILE__, __LINE__,
            "ActiveMQConnection::enforceConnected - Connection has already been closed!" );
    }
}

////////////////////////////////////////////////////////////////////////////////
void ActiveMQConnection::checkClosedOrFailed() const {

    checkClosed();
    if( this->transportFailed.get() == true ) {
        throw ConnectionFailedException( *this->config->firstFailureError );
    }
}

////////////////////////////////////////////////////////////////////////////////
void ActiveMQConnection::ensureConnectionInfoSent() {

    try{

        // Can we skip sending the ConnectionInfo packet, cheap test
        if( this->config->isConnectionInfoSentToBroker || closed.get() ) {
            return;
        }

        synchronized( &( this->config->ensureConnectionInfoSentMutex ) ) {

            // Can we skip sending the ConnectionInfo packet??
            if( this->config->isConnectionInfoSentToBroker || closed.get() ) {
                return;
            }

            // check for a user specified Id
            if( !this->config->userSpecifiedClientID ) {
                this->config->connectionInfo->setClientId( this->config->clientIdGenerator->generateId() );
            }

            // Now we ping the broker and see if we get an ack / nack
            syncRequest( this->config->connectionInfo );

            this->config->isConnectionInfoSentToBroker = true;
        }
    }
    AMQ_CATCH_RETHROW( ActiveMQException )
    AMQ_CATCH_EXCEPTION_CONVERT( Exception, ActiveMQException )
    AMQ_CATCHALL_THROW( ActiveMQException )
}

////////////////////////////////////////////////////////////////////////////////
void ActiveMQConnection::fire( const ActiveMQException& ex ) {
    if( this->config->exceptionListener != NULL ) {
        try {
            this->config->exceptionListener->onException( ex.convertToCMSException() );
        }
        catch(...){}
    }
}

////////////////////////////////////////////////////////////////////////////////
const ConnectionInfo& ActiveMQConnection::getConnectionInfo() const {
    checkClosed();
    return *this->config->connectionInfo;
}

////////////////////////////////////////////////////////////////////////////////
const ConnectionId& ActiveMQConnection::getConnectionId() const {
    checkClosed();
    return *( this->config->connectionInfo->getConnectionId() );
}

////////////////////////////////////////////////////////////////////////////////
void ActiveMQConnection::addTransportListener( TransportListener* transportListener ) {

    if( transportListener == NULL ) {
        return;
    }

    // Add this listener from the set of active TransportListeners
    this->config->transportListeners.add( transportListener );
}

////////////////////////////////////////////////////////////////////////////////
void ActiveMQConnection::removeTransportListener( TransportListener* transportListener ) {

    if( transportListener == NULL ) {
        return;
    }

    // Remove this listener from the set of active TransportListeners
    this->config->transportListeners.remove( transportListener );
}

////////////////////////////////////////////////////////////////////////////////
void ActiveMQConnection::waitForTransportInterruptionProcessingToComplete() {

    Pointer<CountDownLatch> cdl = this->config->transportInterruptionProcessingComplete;
    if( cdl != NULL ) {

        while( !closed.get() && !transportFailed.get() && cdl->getCount() > 0 ) {
            cdl->await( 10, TimeUnit::SECONDS );
        }

        signalInterruptionProcessingComplete();
    }
}

////////////////////////////////////////////////////////////////////////////////
void ActiveMQConnection::setTransportInterruptionProcessingComplete() {

    Pointer<CountDownLatch> cdl = this->config->transportInterruptionProcessingComplete;
    if( cdl != NULL ) {
        cdl->countDown();

        try {
            signalInterruptionProcessingComplete();
        } catch( InterruptedException& ignored ) {}
    }
}

////////////////////////////////////////////////////////////////////////////////
void ActiveMQConnection::signalInterruptionProcessingComplete() {

    Pointer<CountDownLatch> cdl = this->config->transportInterruptionProcessingComplete;

    if( cdl->getCount() == 0 ) {

        this->config->transportInterruptionProcessingComplete.reset( NULL );
        FailoverTransport* failoverTransport =
            dynamic_cast<FailoverTransport*>( this->config->transport->narrow( typeid( FailoverTransport ) ) );

        if( failoverTransport != NULL ) {
            failoverTransport->setConnectionInterruptProcessingComplete(
                this->config->connectionInfo->getConnectionId() );

            //if( LOG.isDebugEnabled() ) {
            //    LOG.debug("transportInterruptionProcessingComplete for: " + this.getConnectionInfo().getConnectionId());
            //}
        }
    }
}

////////////////////////////////////////////////////////////////////////////////
void ActiveMQConnection::setUsername( const std::string& username ) {
    this->config->connectionInfo->setUserName( username );
}

////////////////////////////////////////////////////////////////////////////////
const std::string& ActiveMQConnection::getUsername() const {
    return this->config->connectionInfo->getUserName();
}

////////////////////////////////////////////////////////////////////////////////
void ActiveMQConnection::setPassword( const std::string& password ){
    this->config->connectionInfo->setPassword( password );
}

////////////////////////////////////////////////////////////////////////////////
const std::string& ActiveMQConnection::getPassword() const {
    return this->config->connectionInfo->getPassword();
}

////////////////////////////////////////////////////////////////////////////////
void ActiveMQConnection::setBrokerURL( const std::string& brokerURL ){
    this->config->brokerURL = brokerURL;
}

////////////////////////////////////////////////////////////////////////////////
const std::string& ActiveMQConnection::getBrokerURL() const {
    return this->config->brokerURL;
}

////////////////////////////////////////////////////////////////////////////////
void ActiveMQConnection::setExceptionListener( cms::ExceptionListener* listener ) {
    this->config->exceptionListener = listener;
}

////////////////////////////////////////////////////////////////////////////////
cms::ExceptionListener* ActiveMQConnection::getExceptionListener() const {
    return this->config->exceptionListener;
}

////////////////////////////////////////////////////////////////////////////////
void ActiveMQConnection::setPrefetchPolicy( PrefetchPolicy* policy ) {
    this->config->defaultPrefetchPolicy.reset( policy );
}

////////////////////////////////////////////////////////////////////////////////
PrefetchPolicy* ActiveMQConnection::getPrefetchPolicy() const {
    return this->config->defaultPrefetchPolicy.get();
}

////////////////////////////////////////////////////////////////////////////////
void ActiveMQConnection::setRedeliveryPolicy( RedeliveryPolicy* policy ) {
    this->config->defaultRedeliveryPolicy.reset( policy );
}

////////////////////////////////////////////////////////////////////////////////
RedeliveryPolicy* ActiveMQConnection::getRedeliveryPolicy() const {
    return this->config->defaultRedeliveryPolicy.get();
}

////////////////////////////////////////////////////////////////////////////////
bool ActiveMQConnection::isDispatchAsync() const {
    return this->config->dispatchAsync;
}

////////////////////////////////////////////////////////////////////////////////
void ActiveMQConnection::setDispatchAsync( bool value ) {
    this->config->dispatchAsync = value;
}

////////////////////////////////////////////////////////////////////////////////
bool ActiveMQConnection::isAlwaysSyncSend() const {
    return this->config->alwaysSyncSend;
}

////////////////////////////////////////////////////////////////////////////////
void ActiveMQConnection::setAlwaysSyncSend( bool value ) {
    this->config->alwaysSyncSend = value;
}

////////////////////////////////////////////////////////////////////////////////
bool ActiveMQConnection::isUseAsyncSend() const {
    return this->config->useAsyncSend;
}

////////////////////////////////////////////////////////////////////////////////
void ActiveMQConnection::setUseAsyncSend( bool value ) {
    this->config->useAsyncSend = value;
}

////////////////////////////////////////////////////////////////////////////////
bool ActiveMQConnection::isUseCompression() const {
    return this->config->useCompression;
}

////////////////////////////////////////////////////////////////////////////////
void ActiveMQConnection::setUseCompression( bool value ) {
    this->config->useCompression = value;
}

////////////////////////////////////////////////////////////////////////////////
int ActiveMQConnection::getCompressionLevel() const {
    return this->config->compressionLevel;
}

////////////////////////////////////////////////////////////////////////////////
void ActiveMQConnection::setCompressionLevel( int value ) {

    if( value < 0 ) {
        this->config->compressionLevel = -1;
    }

    this->config->compressionLevel = Math::min( value, 9 );
}

////////////////////////////////////////////////////////////////////////////////
unsigned int ActiveMQConnection::getSendTimeout() const {
    return this->config->sendTimeout;
}

////////////////////////////////////////////////////////////////////////////////
void ActiveMQConnection::setSendTimeout( unsigned int timeout ) {
    this->config->sendTimeout = timeout;
}

////////////////////////////////////////////////////////////////////////////////
unsigned int ActiveMQConnection::getCloseTimeout() const {
    return this->config->closeTimeout;
}

////////////////////////////////////////////////////////////////////////////////
void ActiveMQConnection::setCloseTimeout( unsigned int timeout ) {
    this->config->closeTimeout = timeout;
}

////////////////////////////////////////////////////////////////////////////////
unsigned int ActiveMQConnection::getProducerWindowSize() const {
    return this->config->producerWindowSize;
}

////////////////////////////////////////////////////////////////////////////////
void ActiveMQConnection::setProducerWindowSize( unsigned int windowSize ) {
    this->config->producerWindowSize = windowSize;
}

////////////////////////////////////////////////////////////////////////////////
long long ActiveMQConnection::getNextTempDestinationId() {
    return this->config->tempDestinationIds.getNextSequenceId();
}

////////////////////////////////////////////////////////////////////////////////
long long ActiveMQConnection::getNextLocalTransactionId() {
    return this->config->localTransactionIds.getNextSequenceId();
}

////////////////////////////////////////////////////////////////////////////////
transport::Transport& ActiveMQConnection::getTransport() const {
    return *( this->config->transport );
}

////////////////////////////////////////////////////////////////////////////////
bool ActiveMQConnection::isMessagePrioritySupported() const {
    return this->config->messagePrioritySupported;
}

////////////////////////////////////////////////////////////////////////////////
void ActiveMQConnection::setMessagePrioritySupported( bool value ) {
    this->config->messagePrioritySupported = value;
}

////////////////////////////////////////////////////////////////////////////////
decaf::lang::Exception* ActiveMQConnection::getFirstFailureError() const {
    return this->config->firstFailureError.get();
}

////////////////////////////////////////////////////////////////////////////////
std::string ActiveMQConnection::getResourceManagerId() const {
    try {
        this->config->waitForBrokerInfo();

        if( this->config->brokerInfo == NULL ) {
            throw CMSException("Connection failed before Broker info was received.");
        }

        return this->config->brokerInfo->getBrokerId()->getValue();
    }
    AMQ_CATCH_ALL_THROW_CMSEXCEPTION()
}

////////////////////////////////////////////////////////////////////////////////
const decaf::util::Properties& ActiveMQConnection::getProperties() const {
    return *( this->config->properties );
}<|MERGE_RESOLUTION|>--- conflicted
+++ resolved
@@ -26,7 +26,6 @@
 #include <activemq/core/policies/DefaultRedeliveryPolicy.h>
 #include <activemq/exceptions/ActiveMQException.h>
 #include <activemq/exceptions/BrokerException.h>
-#include <activemq/exceptions/ConnectionFailedException.h>
 #include <activemq/util/CMSExceptionSupport.h>
 #include <activemq/util/IdGenerator.h>
 #include <activemq/transport/failover/FailoverTransport.h>
@@ -81,21 +80,6 @@
 namespace core{
 
     class ConnectionConfig {
-    private:
-
-        ConnectionConfig( const ConnectionConfig& );
-        ConnectionConfig& operator= ( const ConnectionConfig& );
-
-    public:
-
-        typedef decaf::util::StlMap< Pointer<commands::ConsumerId>,
-                                     Dispatcher*,
-                                     commands::ConsumerId::COMPARATOR > DispatcherMap;
-
-        typedef decaf::util::StlMap< Pointer<commands::ProducerId>,
-                                     ActiveMQProducer*,
-                                     commands::ProducerId::COMPARATOR > ProducerMap;
-
     public:
 
         static util::IdGenerator CONNECTION_ID_GENERATOR;
@@ -120,9 +104,7 @@
         bool dispatchAsync;
         bool alwaysSyncSend;
         bool useAsyncSend;
-        bool messagePrioritySupported;
         bool useCompression;
-        int compressionLevel;
         unsigned int sendTimeout;
         unsigned int closeTimeout;
         unsigned int producerWindowSize;
@@ -136,56 +118,25 @@
         Pointer<commands::BrokerInfo> brokerInfo;
         Pointer<commands::WireFormatInfo> brokerWireFormatInfo;
         Pointer<CountDownLatch> transportInterruptionProcessingComplete;
-        Pointer<CountDownLatch> brokerInfoReceived;
-
-        Pointer<Exception> firstFailureError;
-
-        DispatcherMap dispatchers;
-        ProducerMap activeProducers;
-
-        decaf::util::concurrent::CopyOnWriteArrayList<ActiveMQSession*> activeSessions;
-        decaf::util::concurrent::CopyOnWriteArrayList<transport::TransportListener*> transportListeners;
-
-        ConnectionConfig() : properties(),
-                             transport(),
-                             clientIdGenerator(),
-                             sessionIds(),
-                             tempDestinationIds(),
-                             localTransactionIds(),
-                             brokerURL(""),
-                             clientIDSet( false ),
+
+        ConnectionConfig() : clientIDSet( false ),
                              isConnectionInfoSentToBroker( false ),
                              userSpecifiedClientID( false ),
-                             ensureConnectionInfoSentMutex(),
-                             mutex(),
                              dispatchAsync( true ),
                              alwaysSyncSend( false ),
                              useAsyncSend( false ),
-                             messagePrioritySupported( true ),
                              useCompression( false ),
-                             compressionLevel( -1 ),
                              sendTimeout( 0 ),
                              closeTimeout( 15000 ),
                              producerWindowSize( 0 ),
                              defaultPrefetchPolicy( NULL ),
                              defaultRedeliveryPolicy( NULL ),
-                             exceptionListener( NULL ),
-                             connectionInfo(),
-                             brokerInfo(),
-                             brokerWireFormatInfo(),
-                             transportInterruptionProcessingComplete(),
-                             brokerInfoReceived(),
-                             firstFailureError(),
-                             dispatchers(),
-                             activeProducers(),
-                             activeSessions(),
-                             transportListeners() {
+                             exceptionListener( NULL ) {
 
             this->defaultPrefetchPolicy.reset( new DefaultPrefetchPolicy() );
             this->defaultRedeliveryPolicy.reset( new DefaultRedeliveryPolicy() );
             this->clientIdGenerator.reset(new util::IdGenerator );
             this->connectionInfo.reset( new ConnectionInfo() );
-            this->brokerInfoReceived.reset( new CountDownLatch(1) );
 
             // Generate a connectionId
             decaf::lang::Pointer<ConnectionId> connectionId( new ConnectionId() );
@@ -193,9 +144,6 @@
             this->connectionInfo->setConnectionId( connectionId );
         }
 
-        void waitForBrokerInfo() {
-            this->brokerInfoReceived->await();
-        }
     };
 
     // Static init.
@@ -206,11 +154,7 @@
 ActiveMQConnection::ActiveMQConnection( const Pointer<transport::Transport>& transport,
                                         const Pointer<decaf::util::Properties>& properties ) :
     config( NULL ),
-    connectionMetaData( new ActiveMQConnectionMetaData() ),
-    started(false),
-    closed(false),
-    closing(false),
-    transportFailed(false) {
+    connectionMetaData( new ActiveMQConnectionMetaData() ) {
 
     Pointer<ConnectionConfig> configuration( new ConnectionConfig );
 
@@ -229,7 +173,7 @@
 }
 
 ////////////////////////////////////////////////////////////////////////////////
-ActiveMQConnection::~ActiveMQConnection() throw() {
+ActiveMQConnection::~ActiveMQConnection() {
     try {
 
         try{
@@ -245,31 +189,34 @@
 
 ////////////////////////////////////////////////////////////////////////////////
 void ActiveMQConnection::addDispatcher(
-    const decaf::lang::Pointer<ConsumerId>& consumer, Dispatcher* dispatcher ) {
+    const decaf::lang::Pointer<ConsumerId>& consumer, Dispatcher* dispatcher )
+        throw ( cms::CMSException ) {
 
     try{
         // Add the consumer to the map.
-        synchronized( &this->config->dispatchers ) {
-            this->config->dispatchers.put( consumer, dispatcher );
+        synchronized( &dispatchers ) {
+            dispatchers.put( consumer, dispatcher );
         }
     }
     AMQ_CATCH_ALL_THROW_CMSEXCEPTION()
 }
 
 ////////////////////////////////////////////////////////////////////////////////
-void ActiveMQConnection::removeDispatcher( const decaf::lang::Pointer<ConsumerId>& consumer ) {
+void ActiveMQConnection::removeDispatcher(
+    const decaf::lang::Pointer<ConsumerId>& consumer )
+        throw ( cms::CMSException ) {
 
     try{
         // Remove the consumer from the map.
-        synchronized( &this->config->dispatchers ) {
-            this->config->dispatchers.remove( consumer );
+        synchronized( &dispatchers ) {
+            dispatchers.remove( consumer );
         }
     }
     AMQ_CATCH_ALL_THROW_CMSEXCEPTION()
 }
 
 ////////////////////////////////////////////////////////////////////////////////
-cms::Session* ActiveMQConnection::createSession() {
+cms::Session* ActiveMQConnection::createSession() throw ( cms::CMSException ) {
     try {
         return createSession( Session::AUTO_ACKNOWLEDGE );
     }
@@ -277,16 +224,38 @@
 }
 
 ////////////////////////////////////////////////////////////////////////////////
-cms::Session* ActiveMQConnection::createSession( cms::Session::AcknowledgeMode ackMode ) {
-
-    try {
-
-        checkClosedOrFailed();
+cms::Session* ActiveMQConnection::createSession(
+    cms::Session::AcknowledgeMode ackMode ) throw ( cms::CMSException ) {
+
+    try {
+
+        checkClosed();
         ensureConnectionInfoSent();
+
+        // Create and initialize a new SessionInfo object
+        Pointer<SessionInfo> sessionInfo( new SessionInfo() );
+        decaf::lang::Pointer<SessionId> sessionId( new SessionId() );
+        sessionId->setConnectionId( this->config->connectionInfo->getConnectionId()->getValue() );
+        sessionId->setValue( this->config->sessionIds.getNextSequenceId() );
+        sessionInfo->setSessionId( sessionId );
+        sessionInfo->setAckMode( ackMode );
+
+        // Send the subscription message to the broker.
+        syncRequest( sessionInfo );
 
         // Create the session instance.
         ActiveMQSession* session = new ActiveMQSession(
-            this, getNextSessionId(), ackMode, *this->config->properties );
+            sessionInfo, ackMode, *this->config->properties, this );
+
+        // Add the session to the set of active sessions.
+        synchronized( &activeSessions ) {
+            activeSessions.add( session );
+        }
+
+        // If we're already started, start the session.
+        if( this->started.get() ) {
+            session->start();
+        }
 
         return session;
     }
@@ -294,58 +263,42 @@
 }
 
 ////////////////////////////////////////////////////////////////////////////////
-Pointer<SessionId> ActiveMQConnection::getNextSessionId() {
-
-    decaf::lang::Pointer<SessionId> sessionId( new SessionId() );
-    sessionId->setConnectionId( this->config->connectionInfo->getConnectionId()->getValue() );
-    sessionId->setValue( this->config->sessionIds.getNextSequenceId() );
-
-    return sessionId;
-}
-
-////////////////////////////////////////////////////////////////////////////////
-void ActiveMQConnection::addSession( ActiveMQSession* session ) {
+void ActiveMQConnection::removeSession( ActiveMQSession* session )
+    throw ( cms::CMSException ) {
 
     try {
 
         // Remove this session from the set of active sessions.
-        this->config->activeSessions.add( session );
+        synchronized( &activeSessions ) {
+            activeSessions.remove( session );
+        }
     }
     AMQ_CATCH_ALL_THROW_CMSEXCEPTION()
 }
 
 ////////////////////////////////////////////////////////////////////////////////
-void ActiveMQConnection::removeSession( ActiveMQSession* session ) {
-
-    try {
-
-        // Remove this session from the set of active sessions.
-        this->config->activeSessions.remove( session );
+void ActiveMQConnection::addProducer( ActiveMQProducer* producer )
+    throw ( cms::CMSException ) {
+
+    try {
+
+        // Add this producer from the set of active consumer.
+        synchronized( &activeProducers ) {
+            activeProducers.put( producer->getProducerInfo()->getProducerId(), producer );
+        }
     }
     AMQ_CATCH_ALL_THROW_CMSEXCEPTION()
 }
 
 ////////////////////////////////////////////////////////////////////////////////
-void ActiveMQConnection::addProducer( ActiveMQProducer* producer ) {
-
-    try {
-
-        // Add this producer from the set of active consumer.
-        synchronized( &this->config->activeProducers ) {
-            this->config->activeProducers.put( producer->getProducerInfo()->getProducerId(), producer );
-        }
-    }
-    AMQ_CATCH_ALL_THROW_CMSEXCEPTION()
-}
-
-////////////////////////////////////////////////////////////////////////////////
-void ActiveMQConnection::removeProducer( const decaf::lang::Pointer<ProducerId>& producerId ) {
+void ActiveMQConnection::removeProducer( const decaf::lang::Pointer<ProducerId>& producerId )
+    throw ( cms::CMSException ) {
 
     try {
 
         // Remove this producer from the set of active consumer.
-        synchronized( &this->config->activeProducers ) {
-            this->config->activeProducers.remove( producerId );
+        synchronized( &activeProducers ) {
+            activeProducers.remove( producerId );
         }
     }
     AMQ_CATCH_ALL_THROW_CMSEXCEPTION()
@@ -392,8 +345,8 @@
 }
 
 ////////////////////////////////////////////////////////////////////////////////
-void ActiveMQConnection::close() {
-
+void ActiveMQConnection::close() throw ( cms::CMSException )
+{
     try {
 
         if( this->isClosed() ) {
@@ -410,15 +363,18 @@
         this->closing.set( true );
 
         // Get the complete list of active sessions.
-        std::auto_ptr< Iterator<ActiveMQSession*> > iter( this->config->activeSessions.iterator() );
+        std::vector<ActiveMQSession*> allSessions;
+        synchronized( &activeSessions ) {
+            allSessions = activeSessions.toArray();
+        }
 
         long long lastDeliveredSequenceId = 0;
 
-        // Dispose of all the Session resources we know are still open.
-        while( iter->hasNext() ) {
-            ActiveMQSession* session = iter->next();
+        // Close all of the resources.
+        for( unsigned int ix=0; ix<allSessions.size(); ++ix ){
+            ActiveMQSession* session = allSessions[ix];
             try{
-                session->dispose();
+                session->close();
 
                 lastDeliveredSequenceId =
                     Math::max( lastDeliveredSequenceId, session->getLastDeliveredSequenceId() );
@@ -439,47 +395,10 @@
 }
 
 ////////////////////////////////////////////////////////////////////////////////
-void ActiveMQConnection::cleanup() {
-
+void ActiveMQConnection::start() throw ( cms::CMSException ) {
     try{
 
-        // Get the complete list of active sessions.
-        std::auto_ptr< Iterator<ActiveMQSession*> > iter( this->config->activeSessions.iterator() );
-
-        // Dispose of all the Session resources we know are still open.
-        while( iter->hasNext() ) {
-            ActiveMQSession* session = iter->next();
-            try{
-                session->dispose();
-            } catch( cms::CMSException& ex ){
-                /* Absorb */
-            }
-        }
-
-        if( this->config->isConnectionInfoSentToBroker ) {
-            if( !transportFailed.get() && !closing.get() ) {
-                this->syncRequest( this->config->connectionInfo->createRemoveCommand() );
-            }
-            this->config->isConnectionInfoSentToBroker = false;
-        }
-
-        if( this->config->userSpecifiedClientID ) {
-            this->config->connectionInfo->setClientId("");
-            this->config->userSpecifiedClientID = false;
-        }
-
-        this->config->clientIDSet = false;
-        this->started.set( false );
-    }
-    AMQ_CATCH_ALL_THROW_CMSEXCEPTION()
-}
-
-////////////////////////////////////////////////////////////////////////////////
-void ActiveMQConnection::start() {
-
-    try{
-
-        checkClosedOrFailed();
+        checkClosed();
         ensureConnectionInfoSent();
 
         // This starts or restarts the delivery of all incoming messages
@@ -488,9 +407,9 @@
         if( this->started.compareAndSet( false, true ) ) {
 
             // Start all the sessions.
-            std::auto_ptr< Iterator<ActiveMQSession*> > iter( this->config->activeSessions.iterator() );
-            while( iter->hasNext() ) {
-                iter->next()->start();
+            std::vector<ActiveMQSession*> sessions = activeSessions.toArray();
+            for( unsigned int ix=0; ix<sessions.size(); ++ix ) {
+                sessions[ix]->start();
             }
         }
     }
@@ -498,21 +417,19 @@
 }
 
 ////////////////////////////////////////////////////////////////////////////////
-void ActiveMQConnection::stop() {
-
-    try {
-
-        checkClosedOrFailed();
+void ActiveMQConnection::stop() throw ( cms::CMSException ) {
+
+    try {
+
+        checkClosed();
 
         // Once current deliveries are done this stops the delivery of any
         // new messages.
         if( this->started.compareAndSet( true, false ) ) {
-            synchronized( &this->config->activeSessions ) {
-                std::auto_ptr< Iterator<ActiveMQSession*> > iter( this->config->activeSessions.iterator() );
-
-                while( iter->hasNext() ){
-                    iter->next()->stop();
-                }
+            std::auto_ptr< Iterator<ActiveMQSession*> > iter( activeSessions.iterator() );
+
+            while( iter->hasNext() ){
+                iter->next()->stop();
             }
         }
     }
@@ -520,31 +437,22 @@
 }
 
 ////////////////////////////////////////////////////////////////////////////////
-void ActiveMQConnection::disconnect( long long lastDeliveredSequenceId ) {
+void ActiveMQConnection::disconnect( long long lastDeliveredSequenceId )
+    throw ( activemq::exceptions::ActiveMQException ) {
 
     try{
 
         // Clear the listener, we don't care about async errors at this point.
         this->config->transport->setTransportListener( NULL );
 
-<<<<<<< HEAD
-        if( this->config->isConnectionInfoSentToBroker ) {
-=======
         // Remove our ConnectionId from the Broker
         Pointer<RemoveInfo> command( this->config->connectionInfo->createRemoveCommand() );
         command->setLastDeliveredSequenceId( lastDeliveredSequenceId );
         this->syncRequest( command, this->getCloseTimeout() );
->>>>>>> aa5061d7
-
-            // Remove our ConnectionId from the Broker
-            Pointer<RemoveInfo> command( this->config->connectionInfo->createRemoveCommand() );
-            command->setLastDeliveredSequenceId( lastDeliveredSequenceId );
-            this->syncRequest( command, this->config->closeTimeout );
-
-            // Send the disconnect command to the broker.
-            Pointer<ShutdownInfo> shutdown( new ShutdownInfo() );
-            oneway( shutdown );
-        }
+
+        // Send the disconnect command to the broker.
+        Pointer<ShutdownInfo> shutdown( new ShutdownInfo() );
+        oneway( shutdown );
 
         // Allow the Support class to shutdown its resources, including the Transport.
         bool hasException = false;
@@ -585,7 +493,8 @@
 }
 
 ////////////////////////////////////////////////////////////////////////////////
-void ActiveMQConnection::sendPullRequest( const ConsumerInfo* consumer, long long timeout ) {
+void ActiveMQConnection::sendPullRequest(
+    const ConsumerInfo* consumer, long long timeout ) throw ( ActiveMQException ) {
 
     try {
 
@@ -605,7 +514,11 @@
 }
 
 ////////////////////////////////////////////////////////////////////////////////
-void ActiveMQConnection::destroyDestination( const ActiveMQDestination* destination ) {
+void ActiveMQConnection::destroyDestination( const ActiveMQDestination* destination )
+    throw( decaf::lang::exceptions::NullPointerException,
+           decaf::lang::exceptions::IllegalStateException,
+           decaf::lang::exceptions::UnsupportedOperationException,
+           activemq::exceptions::ActiveMQException ) {
 
     try{
 
@@ -614,7 +527,7 @@
                 __FILE__, __LINE__, "Destination passed was NULL" );
         }
 
-        checkClosedOrFailed();
+        checkClosed();
         ensureConnectionInfoSent();
 
         Pointer<DestinationInfo> command( new DestinationInfo() );
@@ -634,7 +547,11 @@
 }
 
 ////////////////////////////////////////////////////////////////////////////////
-void ActiveMQConnection::destroyDestination( const cms::Destination* destination ) {
+void ActiveMQConnection::destroyDestination( const cms::Destination* destination )
+    throw( decaf::lang::exceptions::NullPointerException,
+           decaf::lang::exceptions::IllegalStateException,
+           decaf::lang::exceptions::UnsupportedOperationException,
+           activemq::exceptions::ActiveMQException ) {
 
     try{
 
@@ -643,7 +560,7 @@
                 __FILE__, __LINE__, "Destination passed was NULL" );
         }
 
-        checkClosedOrFailed();
+        checkClosed();
         ensureConnectionInfoSent();
 
         const ActiveMQDestination* amqDestination =
@@ -672,9 +589,9 @@
 
             // Look up the dispatcher.
             Dispatcher* dispatcher = NULL;
-            synchronized( &this->config->dispatchers ) {
-
-                dispatcher = this->config->dispatchers.get( dispatch->getConsumerId() );
+            synchronized( &dispatchers ) {
+
+                dispatcher = dispatchers.get( dispatch->getConsumerId() );
 
                 // If we have no registered dispatcher, the consumer was probably
                 // just closed.
@@ -695,12 +612,13 @@
 
         } else if( command->isProducerAck() ) {
 
-            ProducerAck* producerAck = dynamic_cast<ProducerAck*>( command.get() );
+            ProducerAck* producerAck =
+                dynamic_cast<ProducerAck*>( command.get() );
 
             // Get the consumer info object for this consumer.
             ActiveMQProducer* producer = NULL;
-            synchronized( &this->config->activeProducers ) {
-                producer = this->config->activeProducers.get( producerAck->getProducerId() );
+            synchronized( &this->activeProducers ) {
+                producer = this->activeProducers.get( producerAck->getProducerId() );
                 if( producer != NULL ){
                     producer->onProducerAck( *producerAck );
                 }
@@ -712,7 +630,6 @@
         } else if( command->isBrokerInfo() ) {
             this->config->brokerInfo =
                 command.dynamicCast<BrokerInfo>();
-            this->config->brokerInfoReceived->countDown();
         } else if( command->isShutdownInfo() ) {
 
             try {
@@ -728,12 +645,15 @@
             //LOGDECAF_WARN( logger, "Received an unknown command" );
         }
 
-        Pointer< Iterator<TransportListener*> > iter( this->config->transportListeners.iterator() );
-
-        while( iter->hasNext() ) {
-            try{
-                iter->next()->onCommand( command );
-            } catch(...) {}
+        synchronized( &transportListeners ) {
+
+            Pointer< Iterator<TransportListener*> > iter( transportListeners.iterator() );
+
+            while( iter->hasNext() ) {
+                try{
+                    iter->next()->onCommand( command );
+                } catch(...) {}
+            }
         }
     }
     AMQ_CATCH_RETHROW( ActiveMQException )
@@ -751,93 +671,73 @@
             return;
         }
 
-        onAsyncException(ex);
-
-        // TODO This part should be done in a separate Thread.
-
         // Mark this Connection as having a Failed transport.
         this->transportFailed.set( true );
-        if( this->config->firstFailureError == NULL ) {
-            this->config->firstFailureError.reset( ex.clone() );
-        }
-
-        this->config->brokerInfoReceived->countDown();
-
-        // TODO - Until this fires in another thread we can't dipose of
-        //        the transport here since it could result in this method
-        //        being called again recursively.
-        try{
-            // this->config->transport->stop();
-        } catch(...) {
-        }
-
-        // Clean up the Connection resources.
-        cleanup();
-
-        Pointer< Iterator<TransportListener*> > iter( this->config->transportListeners.iterator() );
+
+        // Inform the user of the error.
+        fire( exceptions::ActiveMQException( ex ) );
+
+        synchronized( &transportListeners ) {
+
+            Pointer< Iterator<TransportListener*> > iter( transportListeners.iterator() );
+
+            while( iter->hasNext() ) {
+                try{
+                    iter->next()->onException( ex );
+                } catch(...) {}
+            }
+        }
+    }
+    AMQ_CATCH_RETHROW( ActiveMQException )
+    AMQ_CATCHALL_THROW( ActiveMQException )
+}
+
+////////////////////////////////////////////////////////////////////////////////
+void ActiveMQConnection::transportInterrupted() {
+
+    this->config->transportInterruptionProcessingComplete.reset( new CountDownLatch( (int)dispatchers.size() ) );
+
+    synchronized( &activeSessions ) {
+        std::auto_ptr< Iterator<ActiveMQSession*> > iter( this->activeSessions.iterator() );
+
+        while( iter->hasNext() ) {
+            iter->next()->clearMessagesInProgress();
+        }
+    }
+
+    synchronized( &transportListeners ) {
+
+        Pointer< Iterator<TransportListener*> > iter( transportListeners.iterator() );
 
         while( iter->hasNext() ) {
             try{
-                iter->next()->onException( ex );
+                iter->next()->transportInterrupted();
             } catch(...) {}
         }
     }
-    AMQ_CATCH_RETHROW( ActiveMQException )
-    AMQ_CATCHALL_THROW( ActiveMQException )
-}
-
-////////////////////////////////////////////////////////////////////////////////
-void ActiveMQConnection::onAsyncException( const decaf::lang::Exception& ex ) {
-
-    if( !this->isClosed() || !this->closing.get() ) {
-
-        if( this->config->exceptionListener != NULL ) {
-
-            // Inform the user of the error.
-            // TODO - This should be run by another Thread, i.e. Executor
-            fire( exceptions::ActiveMQException( ex ) );
-        }
-    }
-}
-
-////////////////////////////////////////////////////////////////////////////////
-void ActiveMQConnection::transportInterrupted() {
-
-    this->config->transportInterruptionProcessingComplete.reset(
-        new CountDownLatch( (int)this->config->dispatchers.size() ) );
-
-    std::auto_ptr< Iterator<ActiveMQSession*> > sessions( this->config->activeSessions.iterator() );
-
-    while( sessions->hasNext() ) {
-        sessions->next()->clearMessagesInProgress();
-    }
-
-    Pointer< Iterator<TransportListener*> > listeners( this->config->transportListeners.iterator() );
-
-    while( listeners->hasNext() ) {
-        try{
-            listeners->next()->transportInterrupted();
-        } catch(...) {}
-    }
 }
 
 ////////////////////////////////////////////////////////////////////////////////
 void ActiveMQConnection::transportResumed() {
 
-    Pointer< Iterator<TransportListener*> > iter( this->config->transportListeners.iterator() );
-
-    while( iter->hasNext() ) {
-        try{
-            iter->next()->transportResumed();
-        } catch(...) {}
-    }
-}
-
-////////////////////////////////////////////////////////////////////////////////
-void ActiveMQConnection::oneway( Pointer<Command> command ) {
-
-    try {
-        checkClosedOrFailed();
+    synchronized( &transportListeners ) {
+
+        Pointer< Iterator<TransportListener*> > iter( transportListeners.iterator() );
+
+        while( iter->hasNext() ) {
+            try{
+                iter->next()->transportResumed();
+            } catch(...) {}
+        }
+    }
+}
+
+////////////////////////////////////////////////////////////////////////////////
+void ActiveMQConnection::oneway( Pointer<Command> command )
+    throw ( ActiveMQException ) {
+
+    try {
+        checkClosed();
         this->config->transport->oneway( command );
     }
     AMQ_CATCH_EXCEPTION_CONVERT( IOException, ActiveMQException )
@@ -847,11 +747,12 @@
 }
 
 ////////////////////////////////////////////////////////////////////////////////
-Pointer<Response> ActiveMQConnection::syncRequest( Pointer<Command> command, unsigned int timeout ) {
-
-    try {
-
-        checkClosedOrFailed();
+void ActiveMQConnection::syncRequest( Pointer<Command> command, unsigned int timeout )
+    throw ( ActiveMQException ) {
+
+    try {
+
+        checkClosed();
 
         Pointer<Response> response;
 
@@ -872,8 +773,6 @@
             // Throw the exception.
             throw exception;
         }
-
-        return response;
     }
     AMQ_CATCH_RETHROW( ActiveMQException )
     AMQ_CATCH_EXCEPTION_CONVERT( IOException, ActiveMQException )
@@ -883,7 +782,7 @@
 }
 
 ////////////////////////////////////////////////////////////////////////////////
-void ActiveMQConnection::checkClosed() const {
+void ActiveMQConnection::checkClosed() const throw ( ActiveMQException ) {
     if( this->isClosed() ) {
         throw ActiveMQException(
             __FILE__, __LINE__,
@@ -892,15 +791,6 @@
 }
 
 ////////////////////////////////////////////////////////////////////////////////
-void ActiveMQConnection::checkClosedOrFailed() const {
-
-    checkClosed();
-    if( this->transportFailed.get() == true ) {
-        throw ConnectionFailedException( *this->config->firstFailureError );
-    }
-}
-
-////////////////////////////////////////////////////////////////////////////////
 void ActiveMQConnection::ensureConnectionInfoSent() {
 
     try{
@@ -944,14 +834,20 @@
 }
 
 ////////////////////////////////////////////////////////////////////////////////
-const ConnectionInfo& ActiveMQConnection::getConnectionInfo() const {
+const ConnectionInfo& ActiveMQConnection::getConnectionInfo() const
+    throw( ActiveMQException ) {
+
     checkClosed();
+
     return *this->config->connectionInfo;
 }
 
 ////////////////////////////////////////////////////////////////////////////////
-const ConnectionId& ActiveMQConnection::getConnectionId() const {
+const ConnectionId& ActiveMQConnection::getConnectionId() const
+    throw( ActiveMQException ) {
+
     checkClosed();
+
     return *( this->config->connectionInfo->getConnectionId() );
 }
 
@@ -963,7 +859,9 @@
     }
 
     // Add this listener from the set of active TransportListeners
-    this->config->transportListeners.add( transportListener );
+    synchronized( &transportListeners ) {
+        transportListeners.add( transportListener );
+    }
 }
 
 ////////////////////////////////////////////////////////////////////////////////
@@ -974,16 +872,23 @@
     }
 
     // Remove this listener from the set of active TransportListeners
-    this->config->transportListeners.remove( transportListener );
-}
-
-////////////////////////////////////////////////////////////////////////////////
-void ActiveMQConnection::waitForTransportInterruptionProcessingToComplete() {
+    synchronized( &transportListeners ) {
+        transportListeners.remove( transportListener );
+    }
+}
+
+////////////////////////////////////////////////////////////////////////////////
+void ActiveMQConnection::waitForTransportInterruptionProcessingToComplete()
+    throw( decaf::lang::exceptions::InterruptedException ) {
 
     Pointer<CountDownLatch> cdl = this->config->transportInterruptionProcessingComplete;
     if( cdl != NULL ) {
 
         while( !closed.get() && !transportFailed.get() && cdl->getCount() > 0 ) {
+
+            //std::cout << "dispatch paused, waiting for outstanding dispatch interruption processing ("
+            //          << Integer::toString( cdl->getCount() ) << ") to complete.." << std::endl;
+
             cdl->await( 10, TimeUnit::SECONDS );
         }
 
@@ -996,6 +901,8 @@
 
     Pointer<CountDownLatch> cdl = this->config->transportInterruptionProcessingComplete;
     if( cdl != NULL ) {
+
+        //std::cout << "Set Transport interruption processing complete." << std::endl;
         cdl->countDown();
 
         try {
@@ -1005,11 +912,14 @@
 }
 
 ////////////////////////////////////////////////////////////////////////////////
-void ActiveMQConnection::signalInterruptionProcessingComplete() {
+void ActiveMQConnection::signalInterruptionProcessingComplete()
+    throw( decaf::lang::exceptions::InterruptedException ) {
 
     Pointer<CountDownLatch> cdl = this->config->transportInterruptionProcessingComplete;
 
     if( cdl->getCount() == 0 ) {
+
+        //std::cout << "Signaling Transport interruption processing complete." << std::endl;
 
         this->config->transportInterruptionProcessingComplete.reset( NULL );
         FailoverTransport* failoverTransport =
@@ -1127,21 +1037,6 @@
 }
 
 ////////////////////////////////////////////////////////////////////////////////
-int ActiveMQConnection::getCompressionLevel() const {
-    return this->config->compressionLevel;
-}
-
-////////////////////////////////////////////////////////////////////////////////
-void ActiveMQConnection::setCompressionLevel( int value ) {
-
-    if( value < 0 ) {
-        this->config->compressionLevel = -1;
-    }
-
-    this->config->compressionLevel = Math::min( value, 9 );
-}
-
-////////////////////////////////////////////////////////////////////////////////
 unsigned int ActiveMQConnection::getSendTimeout() const {
     return this->config->sendTimeout;
 }
@@ -1172,6 +1067,11 @@
 }
 
 ////////////////////////////////////////////////////////////////////////////////
+long long ActiveMQConnection::getNextSessionId() {
+    return this->config->sessionIds.getNextSequenceId();
+}
+
+////////////////////////////////////////////////////////////////////////////////
 long long ActiveMQConnection::getNextTempDestinationId() {
     return this->config->tempDestinationIds.getNextSequenceId();
 }
@@ -1184,38 +1084,4 @@
 ////////////////////////////////////////////////////////////////////////////////
 transport::Transport& ActiveMQConnection::getTransport() const {
     return *( this->config->transport );
-}
-
-////////////////////////////////////////////////////////////////////////////////
-bool ActiveMQConnection::isMessagePrioritySupported() const {
-    return this->config->messagePrioritySupported;
-}
-
-////////////////////////////////////////////////////////////////////////////////
-void ActiveMQConnection::setMessagePrioritySupported( bool value ) {
-    this->config->messagePrioritySupported = value;
-}
-
-////////////////////////////////////////////////////////////////////////////////
-decaf::lang::Exception* ActiveMQConnection::getFirstFailureError() const {
-    return this->config->firstFailureError.get();
-}
-
-////////////////////////////////////////////////////////////////////////////////
-std::string ActiveMQConnection::getResourceManagerId() const {
-    try {
-        this->config->waitForBrokerInfo();
-
-        if( this->config->brokerInfo == NULL ) {
-            throw CMSException("Connection failed before Broker info was received.");
-        }
-
-        return this->config->brokerInfo->getBrokerId()->getValue();
-    }
-    AMQ_CATCH_ALL_THROW_CMSEXCEPTION()
-}
-
-////////////////////////////////////////////////////////////////////////////////
-const decaf::util::Properties& ActiveMQConnection::getProperties() const {
-    return *( this->config->properties );
 }