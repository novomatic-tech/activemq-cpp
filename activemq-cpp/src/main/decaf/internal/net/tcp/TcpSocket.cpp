/*
 * Licensed to the Apache Software Foundation (ASF) under one or more
 * contributor license agreements.  See the NOTICE file distributed with
 * this work for additional information regarding copyright ownership.
 * The ASF licenses this file to You under the Apache License, Version 2.0
 * (the "License"); you may not use this file except in compliance with
 * the License.  You may obtain a copy of the License at
 *
 *     http://www.apache.org/licenses/LICENSE-2.0
 *
 * Unless required by applicable law or agreed to in writing, software
 * distributed under the License is distributed on an "AS IS" BASIS,
 * WITHOUT WARRANTIES OR CONDITIONS OF ANY KIND, either express or implied.
 * See the License for the specific language governing permissions and
 * limitations under the License.
 */

#include "TcpSocket.h"

#include <decaf/internal/net/SocketFileDescriptor.h>
#include <decaf/internal/net/tcp/TcpSocketInputStream.h>
#include <decaf/internal/net/tcp/TcpSocketOutputStream.h>

#include <decaf/net/SocketError.h>
#include <decaf/net/SocketOptions.h>
#include <decaf/lang/Character.h>
#include <decaf/lang/exceptions/UnsupportedOperationException.h>
#include <stdlib.h>
#include <string>
#include <stdio.h>
#include <iostream>

#include <apr_portable.h>

#if !defined(HAVE_WINSOCK2_H)
    #include <sys/select.h>
    #include <sys/socket.h>
#else
    #include <Winsock2.h>
#endif

#ifdef HAVE_SYS_IOCTL_H
#define BSD_COMP /* Get FIONREAD on Solaris2. */
#include <sys/ioctl.h>
#include <unistd.h>
#endif

// Pick up FIONREAD on Solaris 2.5.
#ifdef HAVE_SYS_FILIO_H
#include <sys/filio.h>
#endif

using namespace decaf;
using namespace decaf::internal;
using namespace decaf::internal::net;
using namespace decaf::internal::net::tcp;
using namespace decaf::net;
using namespace decaf::io;
using namespace decaf::lang;
using namespace decaf::lang::exceptions;

////////////////////////////////////////////////////////////////////////////////
TcpSocket::TcpSocket() : apr_pool(),
                         socketHandle( NULL ),
                         localAddress( NULL ),
                         remoteAddress( NULL ),
                         inputStream( NULL ),
                         outputStream( NULL ),
                         inputShutdown( false ),
                         outputShutdown( false ),
                         closed( false ),
                         trafficClass( 0 ),
                         soTimeout( -1 ),
                         soLinger( -1 ) {
}

////////////////////////////////////////////////////////////////////////////////
TcpSocket::~TcpSocket() {

    try{

        // No shutdown, just close - don't want a blocking destructor.
        close();

        // Destroy the input stream.
        if( inputStream != NULL ){
            delete inputStream;
            inputStream = NULL;
        }

        // Destroy the output stream.
        if( outputStream != NULL ){
            delete outputStream;
            outputStream = NULL;
        }
    }
    DECAF_CATCH_NOTHROW( Exception )
    DECAF_CATCHALL_NOTHROW()
}

////////////////////////////////////////////////////////////////////////////////
void TcpSocket::create() {

    try{

        if( this->socketHandle != NULL ) {
            throw IOException(
                __FILE__, __LINE__, "The System level socket has already been created." );
        }

        // Create the actual socket.
        checkResult( apr_socket_create( &socketHandle, AF_INET, SOCK_STREAM,
                                        APR_PROTO_TCP, apr_pool.getAprPool() ) );

        // Initialize the Socket's FileDescriptor
        apr_os_sock_t osSocket = -1;
        apr_os_sock_get( &osSocket, socketHandle );
        this->fd = new SocketFileDescriptor( osSocket );
    }
    DECAF_CATCH_RETHROW( decaf::io::IOException )
    DECAF_CATCH_EXCEPTION_CONVERT( Exception, decaf::io::IOException )
    DECAF_CATCHALL_THROW( decaf::io::IOException )
}

////////////////////////////////////////////////////////////////////////////////
void TcpSocket::accept( SocketImpl* socket ) {

    try{

        if( socket == NULL ) {
            throw IOException(
                __FILE__, __LINE__, "SocketImpl instance passed was null." );
        }

        TcpSocket* impl = dynamic_cast<TcpSocket*>( socket );
        if( impl == NULL ) {
            throw IOException(
                __FILE__, __LINE__, "SocketImpl instance passed was not a TcpSocket." );
        }

        apr_status_t result = APR_SUCCESS;

        // Loop to ignore any signal interruptions that occur during the operation.
        do {
            result = apr_socket_accept( &impl->socketHandle, socketHandle, apr_pool.getAprPool() );
        } while( result == APR_EINTR );

        if( result != APR_SUCCESS ) {
            throw SocketException(
                  __FILE__, __LINE__,
                  "ServerSocket::accept - %s",
                  SocketError::getErrorString().c_str() );
        }
    }
    DECAF_CATCH_RETHROW( decaf::io::IOException )
    DECAF_CATCH_EXCEPTION_CONVERT( Exception, decaf::io::IOException )
    DECAF_CATCHALL_THROW( decaf::io::IOException )
}

////////////////////////////////////////////////////////////////////////////////
InputStream* TcpSocket::getInputStream() {

    if( this->socketHandle == NULL || this->closed ) {
        throw IOException( __FILE__, __LINE__, "The Socket is not Connected." );
    }

    if( this->inputShutdown ) {
        throw IOException( __FILE__, __LINE__, "Input has been shut down on this Socket." );
    }

    try{

        if( this->inputStream == NULL ) {
            this->inputStream = new TcpSocketInputStream( this );
        }

        return inputStream;
    }
    DECAF_CATCH_RETHROW( decaf::io::IOException )
    DECAF_CATCH_EXCEPTION_CONVERT( Exception, decaf::io::IOException )
    DECAF_CATCHALL_THROW( decaf::io::IOException )
}

////////////////////////////////////////////////////////////////////////////////
OutputStream* TcpSocket::getOutputStream() {

    if( this->socketHandle == NULL || this->closed ) {
        throw IOException( __FILE__, __LINE__, "The Socket is not Connected." );
    }

    if( this->outputShutdown ) {
        throw IOException( __FILE__, __LINE__, "Output has been shut down on this Socket." );
    }

    try{

        if( this->outputStream == NULL ) {
            this->outputStream = new TcpSocketOutputStream( this );
        }

        return outputStream;
    }
    DECAF_CATCH_RETHROW( decaf::io::IOException )
    DECAF_CATCH_EXCEPTION_CONVERT( Exception, decaf::io::IOException )
    DECAF_CATCHALL_THROW( decaf::io::IOException )
}

////////////////////////////////////////////////////////////////////////////////
void TcpSocket::bind( const std::string& ipaddress, int port ) {

    try{

        const char* host = ipaddress.empty() ? NULL : ipaddress.c_str();

        // Create the Address Info for the Socket
        apr_status_t result = apr_sockaddr_info_get(
            &localAddress, host, APR_INET, (apr_port_t)port, 0, apr_pool.getAprPool() );

        if( result != APR_SUCCESS ) {
            socketHandle = NULL;
            throw SocketException(
                  __FILE__, __LINE__,
                  SocketError::getErrorString().c_str() );
        }

        // Set the socket to reuse the address and default as blocking with no timeout.
        apr_socket_opt_set( socketHandle, APR_SO_REUSEADDR, 1 );
        apr_socket_opt_set( socketHandle, APR_SO_NONBLOCK, 0 );
        apr_socket_timeout_set( socketHandle, -1 );

        // Bind to the Socket, this may be where we find out if the port is in use.
        result = apr_socket_bind( socketHandle, localAddress );

        if( result != APR_SUCCESS ) {
            close();
            throw SocketException(
                  __FILE__, __LINE__,
                  "ServerSocket::bind - %s",
                  SocketError::getErrorString().c_str() );
        }

        // Only incur the overhead of a lookup if we don't already know the local port.
        if( port != 0 ) {
            this->localPort = port;
        } else {
            apr_sockaddr_t* localAddress;
            checkResult( apr_socket_addr_get( &localAddress, APR_LOCAL, socketHandle ) );
            this->localPort = localAddress->port;
        }
    }
    DECAF_CATCH_RETHROW( decaf::io::IOException )
    DECAF_CATCH_EXCEPTION_CONVERT( Exception, decaf::io::IOException )
    DECAF_CATCHALL_THROW( decaf::io::IOException )
}

////////////////////////////////////////////////////////////////////////////////
<<<<<<< HEAD
void TcpSocket::connect( const std::string& hostname, int port, int timeout ) {
=======
void TcpSocket::connect( const std::string& hostname, int port, int timeout )
    throw( decaf::io::IOException,
           decaf::net::SocketException,
           decaf::lang::exceptions::IllegalArgumentException ) {
>>>>>>> aa5061d7

    try{

        if( port < 0 || port > 65535 ) {
            throw IllegalArgumentException(
                __FILE__, __LINE__, "Given port is out of range: %d", port );
        }

        if( this->socketHandle == NULL ) {
            throw IOException(
                __FILE__, __LINE__, "The socket was not yet created." );
        }

        // Create the Address data
        checkResult( apr_sockaddr_info_get(
            &remoteAddress, hostname.c_str(), APR_INET, (apr_port_t)port, 0, apr_pool.getAprPool() ) );

        int oldNonblockSetting = 0;
        apr_interval_time_t oldTimeoutSetting = 0;

        // Record the old settings.
        apr_socket_opt_get( socketHandle, APR_SO_NONBLOCK, &oldNonblockSetting );
        apr_socket_timeout_get( socketHandle, &oldTimeoutSetting );

        // Temporarily make it what we want, blocking.
        apr_socket_opt_set( socketHandle, APR_SO_NONBLOCK, 0 );

        // Timeout and non-timeout case require very different logic.
        if( timeout <= 0 ) {
            apr_socket_timeout_set( socketHandle, -1 );
        } else {
            apr_socket_timeout_set( socketHandle, timeout * 1000 );
        }

        // try to Connect to the provided address.
        checkResult( apr_socket_connect( socketHandle, remoteAddress ) );

        // Now that we are connected, we want to go back to old settings.
        apr_socket_opt_set( socketHandle, APR_SO_NONBLOCK, oldNonblockSetting );
        apr_socket_timeout_set( socketHandle, oldTimeoutSetting );

        // Now that we connected, cache the port value for later lookups.
        this->port = port;

    } catch( IOException& ex ) {
        ex.setMark( __FILE__, __LINE__);
        try{ close(); } catch( lang::Exception& cx){ /* Absorb */ }
        throw ex;
    } catch( IllegalArgumentException& ex ) {
        ex.setMark( __FILE__, __LINE__);
        try{ close(); } catch( lang::Exception& cx){ /* Absorb */ }
        throw ex;
    } catch( Exception& ex ) {
        try{ close(); } catch( lang::Exception& cx){ /* Absorb */ }
        throw SocketException( &ex );
    } catch( ... ) {
        try{ close(); } catch( lang::Exception& cx){ /* Absorb */ }
        throw SocketException(
            __FILE__, __LINE__,
            "TcpSocket::connect() - caught unknown exception" );
    }
}

////////////////////////////////////////////////////////////////////////////////
std::string TcpSocket::getLocalAddress() const {

    if( !isClosed() ) {
        SocketAddress addr;
        checkResult( apr_socket_addr_get( &addr, APR_LOCAL, this->socketHandle ) );
        char ipStr[20] = {0};
        checkResult( apr_sockaddr_ip_getbuf( ipStr, 20, addr ) );

        return std::string( ipStr, 20 );
    }

    return "0.0.0.0";
}

////////////////////////////////////////////////////////////////////////////////
void TcpSocket::listen( int backlog ) {

    try{

        if( isClosed() ){
            throw IOException(
                __FILE__, __LINE__, "The stream is closed" );
        }

        // Setup the listen for incoming connection requests
        apr_status_t result = apr_socket_listen( socketHandle, backlog );

        if( result != APR_SUCCESS ) {
            close();
            throw SocketException(
                __FILE__, __LINE__, "Error on Bind - %s",
                SocketError::getErrorString().c_str() );
        }
    }
    DECAF_CATCH_RETHROW( decaf::io::IOException )
    DECAF_CATCH_EXCEPTION_CONVERT( Exception, decaf::io::IOException )
    DECAF_CATCHALL_THROW( decaf::io::IOException )
}

////////////////////////////////////////////////////////////////////////////////
int TcpSocket::available() {

    if( isClosed() ){
        throw IOException(
            __FILE__, __LINE__, "The stream is closed" );
    }

    // Convert to an OS level socket.
    apr_os_sock_t oss;
    apr_os_sock_get( (apr_os_sock_t*)&oss, socketHandle );

// The windows version
#if defined(HAVE_WINSOCK2_H)

    unsigned long numBytes = 0;

    if( ::ioctlsocket( oss, FIONREAD, &numBytes ) == SOCKET_ERROR ){
        throw SocketException( __FILE__, __LINE__, "ioctlsocket failed" );
    }

    return numBytes;

#else // !defined(HAVE_WINSOCK2_H)

    // If FIONREAD is defined - use ioctl to find out how many bytes
    // are available.
    #if defined(FIONREAD)

        int numBytes = 0;
        if( ::ioctl( oss, FIONREAD, &numBytes ) != -1 ){
            return numBytes;
        }

    #endif

    // If we didn't get anything we can use select.  This is a little
    // less functional.  We will poll on the socket - if there is data
    // available, we'll return 1, otherwise we'll return zero.
    #if defined(HAVE_SELECT)

        fd_set rd;
        FD_ZERO(&rd);
        FD_SET( oss, &rd );
        struct timeval tv;
        tv.tv_sec = 0;
        tv.tv_usec = 0;
        int returnCode = ::select( oss+1, &rd, NULL, NULL, &tv );
        if( returnCode == -1 ){
            throw IOException(
                __FILE__, __LINE__,
                SocketError::getErrorString().c_str() );
        }
        return (returnCode == 0) ? 0 : 1;

    #else

        return 0;

    #endif /* HAVE_SELECT */

#endif // !defined(HAVE_WINSOCK2_H)
}

////////////////////////////////////////////////////////////////////////////////
void TcpSocket::close() {

    try{

        if( this->closed ) {
            return;
        }

        this->closed = true;

        // Destroy the input stream.
        if( inputStream != NULL ){
            inputStream->close();
        }

        // Destroy the output stream.
        if( outputStream != NULL ){
            outputStream->close();
        }

        // When connected we first shutdown, which breaks our reads and writes
        // then we close to free APR resources.
        if( isConnected() ) {
            // Destory the allocated resources.
            apr_socket_shutdown( socketHandle, APR_SHUTDOWN_READWRITE );
            apr_socket_close( socketHandle );
            delete this->fd;

            // Clear out the member data.
            this->socketHandle = NULL;
            this->port = 0;
            this->localPort = 0;
        }
    }
    DECAF_CATCH_RETHROW( decaf::io::IOException )
    DECAF_CATCH_EXCEPTION_CONVERT( Exception, decaf::io::IOException )
    DECAF_CATCHALL_THROW( decaf::io::IOException )
}

////////////////////////////////////////////////////////////////////////////////
void TcpSocket::shutdownInput() {

    if( isClosed() ){
        throw IOException(
            __FILE__, __LINE__, "The stream is closed" );
    }

    this->inputShutdown = true;
    apr_socket_shutdown( socketHandle, APR_SHUTDOWN_READ );
}

////////////////////////////////////////////////////////////////////////////////
void TcpSocket::shutdownOutput() {

    if( isClosed() ){
        throw IOException(
            __FILE__, __LINE__, "The stream is closed" );
    }

    this->outputShutdown = true;
    apr_socket_shutdown( socketHandle, APR_SHUTDOWN_WRITE );
}

////////////////////////////////////////////////////////////////////////////////
int TcpSocket::getOption( int option ) const {

    try{

        if( isClosed() ) {
            throw IOException(
                __FILE__, __LINE__, "The Socket is closed." );
        }

        apr_int32_t aprId = 0;
        apr_int32_t value = 0;

        if( option == SocketOptions::SOCKET_OPTION_TIMEOUT ) {

            // Time in APR on socket is stored in microseconds.
            apr_interval_time_t tvalue = 0;
            checkResult( apr_socket_timeout_get( socketHandle, &tvalue ) );
            return (int)( tvalue / 1000 );
        } else if( option == SocketOptions::SOCKET_OPTION_LINGER ) {

            checkResult( apr_socket_opt_get( socketHandle, APR_SO_LINGER, &value ) );

            // In case the socket linger is on by default we reset to match,
            // we just use one since we really don't know what the linger time is
            // with APR.
            if( value == 1 && this->soLinger == -1 ) {
                this->soLinger = 1;
            }

            return this->soLinger;
        }

        if( option == SocketOptions::SOCKET_OPTION_REUSEADDR ) {
            aprId = APR_SO_REUSEADDR;
        } else if( option == SocketOptions::SOCKET_OPTION_SNDBUF ) {
            aprId = APR_SO_SNDBUF;
        } else if( option == SocketOptions::SOCKET_OPTION_RCVBUF ) {
            aprId = APR_SO_RCVBUF;
        } else if( option == SocketOptions::SOCKET_OPTION_TCP_NODELAY ) {
            aprId = APR_TCP_NODELAY;
        } else if( option == SocketOptions::SOCKET_OPTION_KEEPALIVE ) {
            aprId = APR_SO_KEEPALIVE;
        } else {
            throw IOException(
                __FILE__, __LINE__,
                "Socket Option is not valid for this Socket type." );
        }

        checkResult( apr_socket_opt_get( socketHandle, aprId, &value ) );

        return (int)value;
    }
    DECAF_CATCH_RETHROW( IOException )
    DECAF_CATCHALL_THROW( IOException )
}

////////////////////////////////////////////////////////////////////////////////
void TcpSocket::setOption( int option, int value ) {

    try{

        if( isClosed() ) {
            throw IOException(
                __FILE__, __LINE__, "The Socket is closed." );
        }

        apr_int32_t aprId = 0;

        if( option == SocketOptions::SOCKET_OPTION_TIMEOUT ) {
            checkResult( apr_socket_opt_set( socketHandle, APR_SO_NONBLOCK, 0 ) );
            // Time in APR for sockets is in microseconds so multiply by 1000.
            checkResult( apr_socket_timeout_set( socketHandle, value * 1000 ) );
            this->soTimeout = value;
            return;
        } else if( option == SocketOptions::SOCKET_OPTION_LINGER ) {

            // Store the real setting for later.
            this->soLinger = value;

            // Now use the APR API to set it to the boolean state that APR expects
            value = value <= 0 ? 0 : 1;
            checkResult( apr_socket_opt_set( socketHandle, APR_SO_LINGER, (apr_int32_t)value ) );
            return;
        }

        if( option == SocketOptions::SOCKET_OPTION_REUSEADDR ) {
            aprId = APR_SO_REUSEADDR;
        } else if( option == SocketOptions::SOCKET_OPTION_SNDBUF ) {
            aprId = APR_SO_SNDBUF;
        } else if( option == SocketOptions::SOCKET_OPTION_RCVBUF ) {
            aprId = APR_SO_RCVBUF;
        } else if( option == SocketOptions::SOCKET_OPTION_TCP_NODELAY ) {
            aprId = APR_TCP_NODELAY;
        } else if( option == SocketOptions::SOCKET_OPTION_KEEPALIVE ) {
            aprId = APR_SO_KEEPALIVE;
        } else {
            throw IOException(
                __FILE__, __LINE__,
                "Socket Option is not valid for this Socket type." );
        }

        checkResult( apr_socket_opt_set( socketHandle, aprId, (apr_int32_t)value ) );
    }
    DECAF_CATCH_RETHROW( IOException )
    DECAF_CATCHALL_THROW( IOException )
}

////////////////////////////////////////////////////////////////////////////////
void TcpSocket::checkResult( apr_status_t value ) const {

    if( value != APR_SUCCESS ){
        throw SocketException(
            __FILE__, __LINE__,
            SocketError::getErrorString().c_str() );
    }
}

////////////////////////////////////////////////////////////////////////////////
int TcpSocket::read( unsigned char* buffer, int size, int offset, int length ) {

    try{
        if( this->isClosed() ){
            throw IOException(
                __FILE__, __LINE__, "The Stream has been closed" );
        }

        if( this->inputShutdown == true ) {
            return -1;
        }

        if( length == 0 ) {
            return 0;
        }

        if( buffer == NULL ) {
            throw NullPointerException(
                __FILE__, __LINE__, "Buffer passed is Null" );
        }

        if( size < 0 ) {
            throw IndexOutOfBoundsException(
                __FILE__, __LINE__, "size parameter out of Bounds: %d.", size );
        }

        if( offset > size || offset < 0 ) {
            throw IndexOutOfBoundsException(
                __FILE__, __LINE__, "offset parameter out of Bounds: %d.", offset );
        }

        if( length < 0 || length > size - offset ) {
            throw IndexOutOfBoundsException(
                __FILE__, __LINE__, "length parameter out of Bounds: %d.", length );
        }

        apr_size_t aprSize = (apr_size_t)length;
        apr_status_t result = APR_SUCCESS;

        // Read data from the socket, size on input is size of buffer, when done
        // size is the number of bytes actually read, can be <= bufferSize.
        result = apr_socket_recv( socketHandle, (char*)buffer + offset, &aprSize );

        // Check for EOF, on windows we only get size==0 so check that to, if we
        // were closed though then we throw an IOException so the caller knows we
        // aren't usable anymore.
        if( ( APR_STATUS_IS_EOF( result ) || aprSize == 0 ) && !closed ) {
            this->inputShutdown = true;
            return -1;
        }

        if( isClosed() ){
            throw IOException(
                __FILE__, __LINE__, "The connection is closed" );
        }

        if( result != APR_SUCCESS ){
            throw IOException(
                __FILE__, __LINE__,
                "Socket Read Error - %s",
                SocketError::getErrorString().c_str() );
        }

        return (int)aprSize;
    }
    DECAF_CATCH_RETHROW( IOException )
    DECAF_CATCH_RETHROW( NullPointerException )
    DECAF_CATCH_RETHROW( IndexOutOfBoundsException )
    DECAF_CATCHALL_THROW( IOException )
}

////////////////////////////////////////////////////////////////////////////////
void TcpSocket::write( const unsigned char* buffer, int size, int offset, int length ) {

    try{

        if( length == 0 ) {
            return;
        }

        if( buffer == NULL ) {
            throw NullPointerException(
                __FILE__, __LINE__,
                "TcpSocketOutputStream::write - passed buffer is null" );
        }

        if( closed ) {
            throw IOException(
                __FILE__, __LINE__,
                "TcpSocketOutputStream::write - This Stream has been closed." );
        }

        if( size < 0 ) {
            throw IndexOutOfBoundsException(
                __FILE__, __LINE__, "size parameter out of Bounds: %d.", size );
        }

        if( offset > size || offset < 0 ) {
            throw IndexOutOfBoundsException(
                __FILE__, __LINE__, "offset parameter out of Bounds: %d.", offset );
        }

        if( length < 0 || length > size - offset ) {
            throw IndexOutOfBoundsException(
                __FILE__, __LINE__, "length parameter out of Bounds: %d.", length );
        }

        apr_size_t remaining = (apr_size_t)length;
        apr_status_t result = APR_SUCCESS;

        const unsigned char* lbuffer = buffer + offset;

        while( remaining > 0 && !closed ) {

            // On input remaining is the bytes to send, after return remaining
            // is the amount actually sent.
            result = apr_socket_send( socketHandle, (const char*)lbuffer, &remaining );

            if( result != APR_SUCCESS || closed ) {
                throw IOException(
                    __FILE__, __LINE__,
                    "decaf::net::TcpSocketOutputStream::write - %s",
                    SocketError::getErrorString().c_str() );
            }

            // move us to next position to write, or maybe end.
            lbuffer += remaining;
            remaining = length - remaining;
        }
    }
    DECAF_CATCH_RETHROW( IOException )
    DECAF_CATCH_RETHROW( NullPointerException )
    DECAF_CATCH_RETHROW( IndexOutOfBoundsException )
    DECAF_CATCHALL_THROW( IOException )
}<|MERGE_RESOLUTION|>--- conflicted
+++ resolved
@@ -60,18 +60,18 @@
 using namespace decaf::lang::exceptions;
 
 ////////////////////////////////////////////////////////////////////////////////
-TcpSocket::TcpSocket() : apr_pool(),
-                         socketHandle( NULL ),
-                         localAddress( NULL ),
-                         remoteAddress( NULL ),
-                         inputStream( NULL ),
-                         outputStream( NULL ),
-                         inputShutdown( false ),
-                         outputShutdown( false ),
-                         closed( false ),
-                         trafficClass( 0 ),
-                         soTimeout( -1 ),
-                         soLinger( -1 ) {
+TcpSocket::TcpSocket() throw ( SocketException )
+  : socketHandle( NULL ),
+    localAddress( NULL ),
+    remoteAddress( NULL ),
+    inputStream( NULL ),
+    outputStream( NULL ),
+    inputShutdown( false ),
+    outputShutdown( false ),
+    closed( false ),
+    trafficClass( 0 ),
+    soTimeout( -1 ),
+    soLinger( -1 ) {
 }
 
 ////////////////////////////////////////////////////////////////////////////////
@@ -99,7 +99,7 @@
 }
 
 ////////////////////////////////////////////////////////////////////////////////
-void TcpSocket::create() {
+void TcpSocket::create() throw( decaf::io::IOException ) {
 
     try{
 
@@ -123,7 +123,8 @@
 }
 
 ////////////////////////////////////////////////////////////////////////////////
-void TcpSocket::accept( SocketImpl* socket ) {
+void TcpSocket::accept( SocketImpl* socket )
+    throw( decaf::io::IOException ) {
 
     try{
 
@@ -158,7 +159,7 @@
 }
 
 ////////////////////////////////////////////////////////////////////////////////
-InputStream* TcpSocket::getInputStream() {
+InputStream* TcpSocket::getInputStream() throw( IOException ) {
 
     if( this->socketHandle == NULL || this->closed ) {
         throw IOException( __FILE__, __LINE__, "The Socket is not Connected." );
@@ -182,7 +183,7 @@
 }
 
 ////////////////////////////////////////////////////////////////////////////////
-OutputStream* TcpSocket::getOutputStream() {
+OutputStream* TcpSocket::getOutputStream() throw( IOException ) {
 
     if( this->socketHandle == NULL || this->closed ) {
         throw IOException( __FILE__, __LINE__, "The Socket is not Connected." );
@@ -206,7 +207,8 @@
 }
 
 ////////////////////////////////////////////////////////////////////////////////
-void TcpSocket::bind( const std::string& ipaddress, int port ) {
+void TcpSocket::bind( const std::string& ipaddress, int port )
+    throw( decaf::io::IOException ) {
 
     try{
 
@@ -254,14 +256,10 @@
 }
 
 ////////////////////////////////////////////////////////////////////////////////
-<<<<<<< HEAD
-void TcpSocket::connect( const std::string& hostname, int port, int timeout ) {
-=======
 void TcpSocket::connect( const std::string& hostname, int port, int timeout )
     throw( decaf::io::IOException,
            decaf::net::SocketException,
            decaf::lang::exceptions::IllegalArgumentException ) {
->>>>>>> aa5061d7
 
     try{
 
@@ -341,7 +339,7 @@
 }
 
 ////////////////////////////////////////////////////////////////////////////////
-void TcpSocket::listen( int backlog ) {
+void TcpSocket::listen( int backlog ) throw( decaf::io::IOException ) {
 
     try{
 
@@ -366,7 +364,7 @@
 }
 
 ////////////////////////////////////////////////////////////////////////////////
-int TcpSocket::available() {
+int TcpSocket::available() throw( decaf::io::IOException ) {
 
     if( isClosed() ){
         throw IOException(
@@ -430,7 +428,7 @@
 }
 
 ////////////////////////////////////////////////////////////////////////////////
-void TcpSocket::close() {
+void TcpSocket::close() throw( decaf::io::IOException ) {
 
     try{
 
@@ -470,7 +468,7 @@
 }
 
 ////////////////////////////////////////////////////////////////////////////////
-void TcpSocket::shutdownInput() {
+void TcpSocket::shutdownInput() throw( decaf::io::IOException ) {
 
     if( isClosed() ){
         throw IOException(
@@ -482,7 +480,7 @@
 }
 
 ////////////////////////////////////////////////////////////////////////////////
-void TcpSocket::shutdownOutput() {
+void TcpSocket::shutdownOutput() throw( decaf::io::IOException ) {
 
     if( isClosed() ){
         throw IOException(
@@ -494,7 +492,7 @@
 }
 
 ////////////////////////////////////////////////////////////////////////////////
-int TcpSocket::getOption( int option ) const {
+int TcpSocket::getOption( int option ) const throw( decaf::io::IOException ) {
 
     try{
 
@@ -551,7 +549,7 @@
 }
 
 ////////////////////////////////////////////////////////////////////////////////
-void TcpSocket::setOption( int option, int value ) {
+void TcpSocket::setOption( int option, int value ) throw( decaf::io::IOException ) {
 
     try{
 
@@ -602,7 +600,7 @@
 }
 
 ////////////////////////////////////////////////////////////////////////////////
-void TcpSocket::checkResult( apr_status_t value ) const {
+void TcpSocket::checkResult( apr_status_t value ) const throw ( SocketException ) {
 
     if( value != APR_SUCCESS ){
         throw SocketException(
@@ -612,7 +610,10 @@
 }
 
 ////////////////////////////////////////////////////////////////////////////////
-int TcpSocket::read( unsigned char* buffer, int size, int offset, int length ) {
+int TcpSocket::read( unsigned char* buffer, int size, int offset, int length )
+    throw ( decaf::io::IOException,
+            decaf::lang::exceptions::IndexOutOfBoundsException,
+            decaf::lang::exceptions::NullPointerException ) {
 
     try{
         if( this->isClosed() ){
@@ -684,7 +685,10 @@
 }
 
 ////////////////////////////////////////////////////////////////////////////////
-void TcpSocket::write( const unsigned char* buffer, int size, int offset, int length ) {
+void TcpSocket::write( const unsigned char* buffer, int size, int offset, int length )
+    throw ( decaf::io::IOException,
+            decaf::lang::exceptions::IndexOutOfBoundsException,
+            decaf::lang::exceptions::NullPointerException ) {
 
     try{
 
