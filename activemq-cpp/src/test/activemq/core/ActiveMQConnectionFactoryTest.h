/*
 * Licensed to the Apache Software Foundation (ASF) under one or more
 * contributor license agreements.  See the NOTICE file distributed with
 * this work for additional information regarding copyright ownership.
 * The ASF licenses this file to You under the Apache License, Version 2.0
 * (the "License"); you may not use this file except in compliance with
 * the License.  You may obtain a copy of the License at
 *
 *     http://www.apache.org/licenses/LICENSE-2.0
 *
 * Unless required by applicable law or agreed to in writing, software
 * distributed under the License is distributed on an "AS IS" BASIS,
 * WITHOUT WARRANTIES OR CONDITIONS OF ANY KIND, either express or implied.
 * See the License for the specific language governing permissions and
 * limitations under the License.
 */

#ifndef _ACTIVEMQ_CORE_ACTIVEMQCONNECTIONFACTORYTEST_H_
#define _ACTIVEMQ_CORE_ACTIVEMQCONNECTIONFACTORYTEST_H_

#include <cppunit/TestFixture.h>
#include <cppunit/extensions/HelperMacros.h>

namespace activemq{
namespace core{

    class ActiveMQConnectionFactoryTest : public CppUnit::TestFixture
    {
        CPPUNIT_TEST_SUITE( ActiveMQConnectionFactoryTest );
        CPPUNIT_TEST( test1WithOpenWire );
        CPPUNIT_TEST( test2WithOpenWire );
        CPPUNIT_TEST( testExceptionOnCreate );
        CPPUNIT_TEST( testCreateWithURIOptions );
        CPPUNIT_TEST( testTransportListener );
        CPPUNIT_TEST( testExceptionWithPortOutOfRange );
<<<<<<< HEAD
        CPPUNIT_TEST( testURIOptionsProcessing );
=======
>>>>>>> aa5061d7
        CPPUNIT_TEST_SUITE_END();

    public:

        std::string username;
        std::string password;
        std::string clientId;

        ActiveMQConnectionFactoryTest(){
            username = "timmy";
            password = "auth";
            clientId = "12345";
        }
        virtual ~ActiveMQConnectionFactoryTest() {}

        void test1WithOpenWire();
        void test2WithOpenWire();
        void testExceptionOnCreate();
        void testExceptionWithPortOutOfRange();
        void testCreateWithURIOptions();
        void testTransportListener();
        void testURIOptionsProcessing();

    };

}}

#endif /*_ACTIVEMQ_CORE_ACTIVEMQCONNECTIONFACTORYTEST_H_*/<|MERGE_RESOLUTION|>--- conflicted
+++ resolved
@@ -33,10 +33,6 @@
         CPPUNIT_TEST( testCreateWithURIOptions );
         CPPUNIT_TEST( testTransportListener );
         CPPUNIT_TEST( testExceptionWithPortOutOfRange );
-<<<<<<< HEAD
-        CPPUNIT_TEST( testURIOptionsProcessing );
-=======
->>>>>>> aa5061d7
         CPPUNIT_TEST_SUITE_END();
 
     public:
@@ -58,7 +54,6 @@
         void testExceptionWithPortOutOfRange();
         void testCreateWithURIOptions();
         void testTransportListener();
-        void testURIOptionsProcessing();
 
     };
 
